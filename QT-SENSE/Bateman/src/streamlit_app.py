# app.py

import streamlit as st
import streamlit_authenticator as stauth
import pandas as pd
from streamlit_tags import st_tags
from io import BytesIO
import seaborn as sns
import time
import random
import json
from wordcloud import WordCloud
import logging
from dotenv import load_dotenv
import numpy as np
import matplotlib.pyplot as plt
from streamlit_option_menu import option_menu
import yaml
from yaml.loader import SafeLoader

# Import functions from network.py
from network import (
    display_author_information_cards,
    build_network_graph_with_relevance,
    calculate_relevance_with_llm,
    visualize_network,
    fetch_recent_papers,
)

# Import functions from analytics.py
from analytics import rank_leads_with_bant, generate_bant_report

# Import utility functions from utils.py
from utils import (
    clean_text,
    extract_persons,
    download_leads,
    scrape_landing_page,
    perform_google_search,
    extract_person_info_with_llm,
    generate_leads_with_llm,
    summarize_paper,
    extract_lead_info_with_llm_per_field,
    search_leads_via_conference,
    clean_dataframe,
<<<<<<< HEAD
    scrape_information_field,
    display_lead_information,
)


st.set_page_config(layout="wide")


# ==========================
# Configure Auth
# ==========================
with open("./auth_config.yml") as file:
    auth_config = yaml.load(file, Loader=SafeLoader)

# Pre-hashing all plain text passwords once
# stauth.Hasher.hash_passwords(config['credentials'])

authenticator = stauth.Authenticate(
    auth_config["credentials"],
    auth_config["cookie"]["name"],
    auth_config["cookie"]["key"],
    auth_config["cookie"]["expiry_days"],
=======
    display_lead_information
>>>>>>> 212b2878
)

# ==========================
# Configure Logging
# ==========================
logging.basicConfig(
    level=logging.INFO,
    format="%(asctime)s [%(levelname)s] %(message)s",
    handlers=[logging.FileHandler("app.log"), logging.StreamHandler()],
)


logger = logging.getLogger(__name__)

# Load environment variables
load_dotenv()


def run_missing_dependencies(unmet):
    """
    Executes the missing prerequisite sections in order.
    """
    for dep in unmet:
        dep_key = dep.replace(" ", "_").lower()
        if dep_key == "input_leads":
            input_leads()
        elif dep_key == "scrape_lead_information":
            scrape_lead_information()
        elif dep_key == "rank_leads_bant":
            rank_leads_section()
        elif dep_key == "analytics":
            analytics_section()
        elif dep_key == "author_papers":
            author_papers_section()
        elif dep_key == "download_data":
            download_data_section()
        else:
            logger.warning(f"No function defined for dependency: {dep}")

<<<<<<< HEAD
=======
# Set the page configuration as the very first Streamlit command
st.set_page_config(layout="wide")
st.title("BATEMAN")

# Initialize session state variables
session_vars = [
    'processed_leads', 'leads_info_df', 'is_scraping',
    'person_leads_df', 'leads', 'leads_df',
    'ranked_leads_df', 'excel_filename', 'menu_selection',
    'step', 'context',
    'selected_conference_leads',
    'conference_leads_selection'
]

for var in session_vars:
    if var not in st.session_state:
        if var.endswith('_df'):
            st.session_state[var] = pd.DataFrame()
        elif var == 'excel_filename':
            st.session_state[var] = "leads"
        elif var == 'menu_selection':
            st.session_state[var] = "Input Leads"
        elif var == 'step':
            st.session_state[var] = 0
        elif var == 'context':
            st.session_state[var] = ""
        elif var in ['selected_conference_leads', 'conference_leads_selection']:
            st.session_state[var] = {}
        else:
            st.session_state[var] = []

# Define menu options
menu_options = [
    "Input Leads", "Analyse Lead Information", "Rank Leads (BANT)", 
    "Analytics", "Author Papers", "Download Data"
]

# Create the option menu
selected = option_menu(
    menu_title=None,
    options=menu_options,
    icons=["pencil", "search", "bar-chart", "activity", "people", "book", "download"],
    menu_icon="cast",
    orientation="horizontal",
    key='menu_selection'
)
>>>>>>> 212b2878

try:
    authenticator.login(location="main")
except Exception as e:
    st.error(e)

if st.session_state["authentication_status"] is False:
    st.error("Username/password is incorrect")
elif st.session_state["authentication_status"]:
    st.title("Bateman")

<<<<<<< HEAD
    # Initialize session state variables
    session_vars = [
        "processed_leads",
        "leads_info_df",
        "is_scraping",
        "person_leads_df",
        "leads",
        "leads_df",
        "ranked_leads_df",
        "excel_filename",
        "menu_selection",
        "step",
        "context",
    ]

    for var in session_vars:
        if var not in st.session_state:
            if var.endswith("_df"):
                st.session_state[var] = pd.DataFrame()
            elif var == "excel_filename":
                st.session_state[var] = "leads"
            elif var == "menu_selection":
                st.session_state[var] = "Input Leads"
            elif var == "step":
                st.session_state[var] = 0
            elif var == "context":
                st.session_state[var] = ""
            else:
                st.session_state[var] = []

    # Define menu options
    menu_options = [
        "Input Leads",
        "Analyse Lead Information",
        "Rank Leads (BANT)",
        "Analytics",
        "Author Papers",
        "Download Data",
    ]

    # Create the option menu
    selected = option_menu(
        menu_title=None,
        options=menu_options,
        icons=[
            "pencil",
            "search",
            "bar-chart",
            "activity",
            "people",
            "book",
            "download",
        ],
        menu_icon="cast",
        orientation="horizontal",
        key="main_menu",
    )

    # Update menu selection in session state
    if selected != st.session_state["menu_selection"]:
        st.session_state["menu_selection"] = selected

    # ==========================
    # Define Section Functions
    # ==========================

    def input_leads():
        """
        Section for Input Leads: Generate Leads or Add Leads Manually.
        """
        leads_list = []

        st.subheader("Input Leads")

        context = st.text_area("Context:", value=st.session_state["context"])
        st.session_state["context"] = context

        option = st.radio(
            "Choose how to input leads:",
            [
                "Generate Leads",
                "Add Leads Manually",
                "Search Leads via Conference",
            ],  # "Search Leads via Conference" - maybe this is not a necessary addition, but for now we keep it - otherwise we need an LLM pass
            key="lead_input_option",
        )

        if option == "Generate Leads":
            num_leads_total = st.number_input(
                "Number of leads per type:",
                min_value=1,
                max_value=100,
                value=10,
                step=1,
                key="num_leads_total",
            )
            default_lead_types = ["Research Groups"]
            lead_types = st_tags(
                label="",
                text="Add or remove lead types:",
                value=default_lead_types,
                suggestions=default_lead_types,
                maxtags=10,
                key="lead_types",
            )
            generate_btn = st.button("Generate Leads", key="generate_leads_btn")
            if generate_btn:
                if not context.strip():
                    logger.error("Lead generation attempted with empty context.")
                    st.error("Please provide a context for lead generation.")
=======
def input_leads():
    """
    Section for Input Leads: Generate Leads, Add Leads Manually, or Search Leads via Conference.
    """
    # ==========================
    # Initialize Session State
    # ==========================
    if 'leads' not in st.session_state:
        st.session_state['leads'] = []

    if 'leads_df' not in st.session_state:
        st.session_state['leads_df'] = pd.DataFrame(columns=["Entity"])

    if 'context' not in st.session_state:
        st.session_state['context'] = ""

    if 'step' not in st.session_state:
        st.session_state['step'] = 1

    # ==========================
    # Input Leads Section
    # ==========================
    st.subheader("Input Leads")

    # Context Input
    context = st.text_area("Context:", value=st.session_state['context'])
    st.session_state['context'] = context

    # Lead Input Options
    option = st.radio(
        "Choose how to input leads:",
        ["Generate Leads", "Add Leads Manually", "Search Leads via Conference"],
        key='lead_input_option'
    )

    # ==========================
    # Generate Leads Section
    # ==========================
    if option == "Generate Leads":
        num_leads_total = st.number_input(
            "Number of leads per type:",
            min_value=1,
            max_value=100,
            value=10,
            step=1,
            key='num_leads_total'
        )
        default_lead_types = ["Research Groups"]
        lead_types = st_tags(
            label='',
            text='Add or remove lead types:',
            value=default_lead_types,
            suggestions=default_lead_types,
            maxtags=10,
            key='lead_types'
        )
        generate_btn = st.button("Generate Leads", key='generate_leads_btn')
        if generate_btn:
            if not context.strip():
                logger.error("Lead generation attempted with empty context.")
                st.error("Please provide a context for lead generation.")
                st.stop()
            elif not lead_types:
                logger.error("Lead generation attempted without specifying lead types.")
                st.warning("Please specify at least one lead type.")
            else:
                with st.spinner('Generating leads...'):
                    leads = generate_leads_with_llm(context, num_leads_total, lead_types)
                if leads:
                    # Append to the existing leads list
                    st.session_state['leads'].extend(leads)

                    # Create a DataFrame from the new leads with 'Entity' column
                    new_leads_df = pd.DataFrame(leads, columns=["Entity"])

                    # Append to the existing leads_df DataFrame
                    st.session_state['leads_df'] = pd.concat(
                        [st.session_state['leads_df'], new_leads_df],
                        ignore_index=True
                    )

                    # Update the 'step' if necessary
                    st.session_state['step'] = max(st.session_state['step'], 2)

                    st.success(f"Leads generated successfully! Total leads: {len(st.session_state['leads'])}")
                    logger.info(f"Generated {len(leads)} leads.")
                else:
                    logger.error("Lead generation failed.")
                    st.error("Failed to generate leads. Please check the logs for more details.")
>>>>>>> 212b2878
                    st.stop()
                elif not lead_types:
                    logger.error(
                        "Lead generation attempted without specifying lead types."
                    )
                    st.warning("Please specify at least one lead type.")
                else:
                    with st.spinner("Generating leads..."):
                        leads = generate_leads_with_llm(
                            context, num_leads_total, lead_types
                        )
                    if leads:
                        # Append to the existing leads list
                        st.session_state["leads"].extend(leads)

<<<<<<< HEAD
                        # Create a DataFrame from the new leads
                        new_leads_df = pd.DataFrame(
                            leads,
                            columns=["Entity", "Type", "University", "City", "Country"],
                        )

                        # Append to the existing leads_df DataFrame
                        st.session_state["leads_df"] = pd.concat(
                            [st.session_state["leads_df"], new_leads_df],
                            ignore_index=True,
                        )

                        # Update the 'step' if necessary
                        st.session_state["step"] = max(st.session_state["step"], 2)

                        st.success(
                            f"Leads generated successfully! Total leads: {len(st.session_state['leads'])}"
                        )
                        logger.info(f"Generated {len(leads)} leads.")
                    else:
                        logger.error("Lead generation failed.")
                        st.error(
                            "Failed to generate leads. Please check the logs for more details."
                        )
                        st.stop()

        if option == "Add Leads Manually":
            st.write("Enter your leads below:")

            leads_input = st.text_area(
                "Enter one lead per line, in the format 'Entity, Type, University, City, Country':",
                height=150,
                key="manual_leads_input",
            )

            add_leads_btn = st.button("Add Leads", key="add_leads_btn")
            if add_leads_btn:
                if not context.strip():
                    logger.error("Lead generation attempted with empty context.")
                    st.warning("Please provide a context for lead generation.")
                for line in leads_input.strip().split("\n"):
                    parts = line.strip().split(",")
                    if len(parts) == 5:
                        name = parts[0].strip()
                        lead_type = parts[1].strip()
                        university = parts[2].strip()
                        city = parts[3].strip()
                        country = parts[4].strip()

                        leads_list.append(
                            {
                                "Entity": name,
                                "Type": lead_type,
                                "University": university,
                                "City": city,
                                "Country": country,
                            }
                        )
                    else:
                        logger.warning(f"Invalid format in line: {line}")
                        st.warning(
                            f"Invalid format in line: {line}. Please use 'Entity, Type, University, City, Country'."
                        )
                if leads_list:
                    # Convert existing leads to a set for faster lookup
                    existing_leads_set = set(
                        tuple(lead.values()) for lead in st.session_state["leads"]
                    )

                    # Filter out any leads that already exist
                    new_unique_leads = [
                        lead
                        for lead in leads_list
                        if tuple(lead.values()) not in existing_leads_set
                    ]

                    if new_unique_leads:
                        # Append to the existing leads list
                        st.session_state["leads"].extend(new_unique_leads)

                        # Append to the existing leads_df DataFrame
                        new_leads_df = pd.DataFrame(
                            new_unique_leads,
                            columns=["Entity", "Type", "University", "City", "Country"],
                        )
                        st.session_state["leads_df"] = pd.concat(
                            [st.session_state["leads_df"], new_leads_df],
                            ignore_index=True,
                        )

                        # Update the 'step' if necessary
                        st.session_state["step"] = max(st.session_state["step"], 2)

                        st.success(
                            f"Added {len(new_unique_leads)} new leads successfully! Total leads: {len(st.session_state['leads'])}"
                        )
                        logger.info(f"Added {len(new_unique_leads)} leads manually.")
                    else:
                        st.info("No new unique leads to add.")
                else:
                    logger.error("No valid leads entered.")
                    st.error(
                        "No valid leads entered. Please ensure each line is in the format 'Entity, Type, University, City, Country'."
                    )
                    st.stop()

        elif option == "Search Leads via Conference":
            st.write("Enter the conference details below:")
            conference_input = st.text_input(
                "Enter the conference name or URL:", key="conference_input"
            )

            search_btn = st.button("Search Leads", key="search_conference_leads_btn")
            if search_btn:
                if not context.strip():
                    logger.error("Lead generation attempted with empty context.")
                    st.error("Please provide a context for lead generation.")
                    st.stop()
                if not conference_input.strip():
                    st.warning("Please enter a conference name or URL.")
                else:
                    with st.spinner(
                        "Searching for leads associated with the conference..."
                    ):
                        leads_list = search_leads_via_conference(
                            conference_input, context
                        )
                        if leads_list:
                            # Convert existing leads to a set for faster lookup
                            existing_leads_set = set(st.session_state["leads"])

                            # Filter out any leads that already exist
                            new_unique_leads = [
                                lead
                                for lead in leads_list
                                if lead not in existing_leads_set
                            ]

                            if new_unique_leads:
                                # Append to the existing leads list
                                st.session_state["leads"].extend(new_unique_leads)

                                # Create a DataFrame from the new leads
                                new_leads_df = pd.DataFrame(
                                    new_unique_leads,
                                    columns=[
                                        "Entity",
                                        "Type",
                                        "University",
                                        "City",
                                        "Country",
                                    ],
                                )

                                # Append to the existing leads_df DataFrame
                                st.session_state["leads_df"] = pd.concat(
                                    [st.session_state["leads_df"], new_leads_df],
                                    ignore_index=True,
                                )

                                st.success(
                                    f"Leads extracted successfully! Added {len(new_unique_leads)} new leads. Total leads: {len(st.session_state['leads'])}"
                                )
                                logger.info(
                                    f"Extracted {len(new_unique_leads)} leads from conference input."
                                )
                            else:
                                st.info(
                                    "No new unique leads found for the provided conference."
                                )
                        else:
                            st.warning("No leads found for the provided conference.")

        # Display the Leads DataFrame if it exists
        if not st.session_state["leads_df"].empty:
            st.write("### Leads")
            st.write("You can edit the leads below:")

            try:
                # Create a temporary DataFrame to work with
                temp_leads_df = st.session_state["leads_df"].copy()

                # Use the data editor on the temporary DataFrame
                edited_leads_df = st.data_editor(
                    temp_leads_df, num_rows="dynamic", key="leads_editor"
                )

                # Add a 'Save Changes' button to commit the edits
                if st.button("Save Changes", key="save_leads_changes"):
                    # Update the session state with the edited leads
                    st.session_state["leads_df"] = edited_leads_df

                    # Synchronize the 'leads' list with the updated DataFrame
                    st.session_state["leads"] = list(
                        zip(
                            edited_leads_df["Entity"],
                            edited_leads_df["Type"],
                            edited_leads_df["University"],
                            edited_leads_df["City"],
                            edited_leads_df["Country"],
                        )
                    )

                    st.success("Leads updated successfully!")
                    logger.info("Leads edited via data editor.")

                # Display the edited DataFrame
                # display_leads_df = st.session_state['leads_df']

                display_leads_df = st.session_state["leads_df"].copy()
                # display_leads_df.rename(columns={
                #     "Entity": "Name",
                #     "Type": "Category",
                #     "University": "University",
                #     "City": "City",
                #     "Country": "Country"
                # }, inplace=True)

                display_and_download(
                    df=display_leads_df, button_label="Leads", filename="leads"
                )

            except Exception as e:
                logger.error(f"Error editing leads: {e}")
                st.error(f"Error editing leads: {e}")
                st.stop()

        st.session_state["input_leads"] = True
        st.success("Input Leads section loaded successfully!")

    def scrape_lead_information():
        """
        Section for Analyze Lead Information: Perform per-field searches and scrape information,
        then extract and analyze persons associated with each lead.
        """
        st.subheader("Search and Analyse Lead Information")
        progress_bar = st.empty()
        status_text = st.empty()
        lead_placeholder = st.empty()
        person_placeholder = st.empty()

        st.header("Analyze Lead Information")
        default_columns = [
            "Entity",
            "CEO/PI",
            "Researchers",
            "Grants",
            "Phone Number",
            "Email",
            "Country",
            "University",
            "Summary",
            "Contacts",
        ]
        columns_to_retrieve = st_tags(
            label="",
            text="Add or remove information fields:",
            value=default_columns,
            suggestions=default_columns,
            maxtags=20,
            key="columns_to_retrieve",
        )
=======
    # ==========================
    # Add Leads Manually Section
    # ==========================
    if option == "Add Leads Manually":
        st.write("Enter your leads below:")

        leads_input = st.text_area(
            "Enter one lead per line, in the format 'Entity':",
            height=150,
            key='manual_leads_input'
        )

        add_leads_btn = st.button("Add Leads", key='add_leads_btn')
        if add_leads_btn:
            if not context.strip():
                logger.error("Lead addition attempted with empty context.")
                st.warning("Please provide a context for lead addition.")
            for line in leads_input.strip().split('\n'):
                parts = line.strip().split(',')
                if len(parts) == 1:
                    name = parts[0].strip()

                    leads_list.append({
                        "Entity": name
                    })
                else:
                    logger.warning(f"Invalid format in line: {line}")
                    st.warning(f"Invalid format in line: {line}. Please use 'Entity'.")

            if leads_list:
                # Convert existing leads to a set for faster lookup
                existing_entities = set(st.session_state['leads_df']['Entity'].tolist()) if 'Entity' in st.session_state['leads_df'].columns else set()

                # Filter out any leads that already exist
                new_unique_leads = [lead for lead in leads_list if lead["Entity"] not in existing_entities]

                if new_unique_leads:
                    # Append to the existing leads list
                    st.session_state['leads'].extend(new_unique_leads)
                    logger.debug(f"new_unique_leads: {new_unique_leads[:5]}") 
                    
                    # Create DataFrame for new leads with 'Entity' column
                    new_leads_df = pd.DataFrame(new_unique_leads, columns=["Entity"])

                    # Append to the existing leads_df DataFrame
                    st.session_state['leads_df'] = pd.concat(
                        [st.session_state['leads_df'], new_leads_df],
                        ignore_index=True
                    )

                    # Update the 'step' if necessary
                    st.session_state['step'] = max(st.session_state['step'], 2)

                    st.success(f"Added {len(new_unique_leads)} new leads successfully! Total leads: {len(st.session_state['leads'])}")
                    logger.info(f"Added {len(new_unique_leads)} leads manually.")
                else:
                    st.info("No new unique leads to add.")
            else:
                logger.error("No valid leads entered.")
                st.error("No valid leads entered. Please ensure each line contains 'Entity'.")
                st.stop()

    # ==========================
    # Search Leads via Conference Section
    # ==========================
    elif option == "Search Leads via Conference":
        st.write("### Search Leads via Conference")
        st.write("Enter the conference details below:")
        conference_input = st.text_input("Enter the conference name or URL:", key='conference_input')

        search_btn = st.button("Search Leads", key='search_conference_leads_btn')
        if search_btn:
            if not context.strip():
                logger.error("Lead search via conference attempted with empty context.")
                st.error("Please provide a context for lead search.")
                st.stop()
            if not conference_input.strip():
                st.warning("Please enter a conference name or URL.")
            else:
                with st.spinner('Searching for leads associated with the conference...'):
                    leads_found = search_leads_via_conference(conference_input, context)
                    if leads_found:
                        st.success(f"Found {len(leads_found)} leads related to the conference.")
                        
                        # Ensure leads_found is a list of dictionaries with 'Entity' key
                        new_conference_leads = [{"Entity": lead["Entity"]} for lead in leads_found if "Entity" in lead]

                        # Remove duplicates based on 'Entity'
                        existing_entities = set(st.session_state['leads_df']['Entity'].tolist()) if 'Entity' in st.session_state['leads_df'].columns else set()
                        unique_conference_leads = [lead for lead in new_conference_leads if lead["Entity"] not in existing_entities]

                        if unique_conference_leads:
                            # Append to the existing leads list
                            st.session_state['leads'].extend(unique_conference_leads)
                            logger.debug(f"Unique conference leads: {unique_conference_leads[:5]}")
                            
                            # Create DataFrame for new conference leads with 'Entity' column
                            conference_leads_df = pd.DataFrame(unique_conference_leads, columns=["Entity"])

                            # Append to the existing leads_df DataFrame
                            st.session_state['leads_df'] = pd.concat(
                                [st.session_state['leads_df'], conference_leads_df],
                                ignore_index=True
                            )

                            st.success(f"Added {len(unique_conference_leads)} new conference leads successfully!")
                            logger.info(f"Added {len(unique_conference_leads)} conference leads.")
                        else:
                            st.info("All found conference leads are already present in the leads list.")
                    else:
                        st.warning("No leads found for the provided conference. Please try a different conference name or URL.")

    # ==========================
    # Display and Manage Leads
    # ==========================
    if 'leads_df' in st.session_state and not st.session_state['leads_df'].empty:
        st.write("### Leads")
        st.write("You can select or deselect leads below:")

        # Streamlit's data_editor inherently provides row selection on the left.
        # No need for additional checkboxes or selection columns.

        # Display the leads using st.data_editor with selectable rows
        edited_leads_df = st.data_editor(
            st.session_state['leads_df'],
            num_rows="dynamic",
            use_container_width=True,
            column_config={
                "Entity": st.column_config.TextColumn("Entity"),
            },
            key='leads_editor',
            height=400
        )

        # Save Changes Button to commit the edits
        save_btn = st.button('Save Selection', key='save_leads_changes')
        if save_btn:
            # Update the leads_df with any edits made in the data editor
            if isinstance(edited_leads_df, pd.DataFrame):
                st.session_state['leads_df'] = edited_leads_df.copy()
                # Update the 'leads' list to reflect changes
                st.session_state['leads'] = edited_leads_df[['Entity']].to_dict('records')
                st.success("Selections saved successfully!")
                logger.info("Selections saved successfully via data editor.")
            else:
                logger.error("Edited leads_df is not a DataFrame.")
                st.error("An error occurred while saving selections. Please try again.")

        # Provide Download Option for All Leads
        st.write("### Download All Leads")
        display_lead_information(
            df=st.session_state['leads_df'],
            button_label="All Leads",
            filename="all_leads"

        )

    # ==========================
    # Final Section
    # ==========================
    st.session_state['input_leads'] = True
    st.success("Input Leads section loaded successfully!")


def scrape_lead_information(leads_to_process=None, is_conference=False):
    """
    Section for Analyze Lead Information: Perform per-field searches and scrape information,
    then extract and analyze persons associated with each lead.

    :param leads_to_process: Optional list of leads to process. If None, process all leads in st.session_state['leads'].
    :param is_conference: Boolean indicating if the leads are conference leads.
    """
    st.subheader("Search and Analyse Lead Information")
    
    # Initialize overall progress elements
    progress_bar = st.empty()
    status_text = st.empty()
    
    # Initialize personnel progress elements outside the loop
    person_status_text = st.empty()
    person_progress_bar = st.progress(0)
    
    st.header("Analyze Lead Information")
    default_columns = [
        "Entity", "CEO/PI", "Researchers", "Grants",
        "Phone Number", "Email", "Country", "University",
        "Summary", "Contacts"
    ]
    columns_to_retrieve = st_tags(
        label='',
        text='Add or remove information fields:',
        value=default_columns,
        suggestions=default_columns,
        maxtags=20,
        key='columns_to_retrieve'
    )
    
    # Add input for additional search keywords for persons
    default_person_keywords = [
        "email", "phone number", "profile", "CV", "LinkedIn",
        "research", "publications", "grant"
    ]
    person_search_keywords = st_tags(
        label='',
        text='Add or remove keywords to guide the person search:',
        value=default_person_keywords,
        suggestions=default_person_keywords,
        maxtags=20,
        key='person_search_keywords'
    )
    
    search_btn = st.button("Search and Analyse Leads", key='search_leads_btn')
    if search_btn:
        # Validate input context
        if st.session_state.get('context', '') == '':
            logger.error("Lead scraping attempted with empty context.")
            st.warning("Please provide a context for lead scraping.")
            return
        
        # Determine which leads to process
        if leads_to_process is not None:
            leads = leads_to_process
        else:
            leads = st.session_state.get('leads', [])
        
        # Validate that leads are available
        if not leads:
            logger.error("Lead scraping attempted without any generated or added leads.")
            st.error("No leads available. Please add or generate leads first.")
            return
        
        # Validate that at least one information field is selected
        if not columns_to_retrieve:
            logger.error("Lead scraping attempted without specifying information fields.")
            st.error("Please select at least one information field to retrieve.")
            return
        
        # Initialize scraping state if not already in progress
        if not st.session_state.get('is_scraping', False):
            st.session_state['is_scraping'] = True
            st.session_state['processed_leads'] = []
            st.session_state['leads_info_df'] = pd.DataFrame()
            st.session_state['person_leads_df'] = pd.DataFrame()
        
        total_leads = len(leads)
        
        status_text.text("Starting lead information scraping...")
        
        # Initialize overall progress bar
        progress_bar.progress(0)
        
        for idx, lead in enumerate(leads):
            lead_name = lead.get("Entity", "Unknown")
            lead_category = lead.get("Type", "Unknown")
            lead_university = lead.get("University", "Unknown")
            lead_city = lead.get("City", "Unknown")
            lead_country = lead.get("Country", "Unknown")
                    
            # Update overall progress based on current lead index
            current_progress = (idx + 1) / total_leads
            progress_bar.progress(current_progress)
            status_text.text(f"Processing Lead {idx + 1} of {total_leads}: {lead_name}")
            
            # Extract lead information using GPT with chunking
            lead_info = extract_lead_info_with_llm_per_field(lead_name)
            if lead_info:
                # Append lead information to the main leads DataFrame
                st.session_state['leads_info_df'] = pd.concat(
                    [st.session_state['leads_info_df'], pd.DataFrame([lead_info])],
                    ignore_index=True
                )
                st.session_state['processed_leads'].append(lead_info)
            
                # Update the UI with the newly processed lead
                with st.container():
                    st.markdown(f"### {lead_info.get('Entity', 'Unknown')}")
                    st.json(lead_info, expanded=False)
                    st.markdown("---")
            
            # Extract and Analyze Persons Associated with the Lead
            persons = extract_persons(
                st.session_state['leads_info_df'] if not is_conference else st.session_state['processed_leads']
            )
            
            if not persons:
                logger.warning(f"No persons found associated with the lead '{lead_name}'.")
                st.warning(f"No persons found associated with the lead '{lead_name}'.")
                person_progress_bar.progress(1.0)  # Mark personnel progress as complete for this lead
            else:
                logger.info(f"Found {len(persons)} unique persons associated with the lead '{lead_name}'.")
                person_progress_increment = 1.0 / len(persons) if len(persons) > 0 else 1
                person_progress = 0
                
                for p_idx, (person_name, associated_lead) in enumerate(persons):
                    person_status_text.text(f"Processing Person {p_idx + 1}/{len(persons)}: {person_name}")
                    
                    # Include the additional keywords in the search
                    person_urls = perform_google_search(person_name, additional_keywords=person_search_keywords)
                    if not person_urls:
                        logger.warning(f"No URLs found for '{person_name}'.")
                        continue
                    scraped_text = ""
                    sources = []
                    # Analyze the URLs
                    for url in person_urls:
                        logger.info(f"Looking at URL for '{person_name}': {url}")
                        with st.spinner(f"Looking at URL for '{person_name}': {url}"):
                            scraped_content = scrape_landing_page(url)
                            if scraped_content:
                                scraped_text += scraped_content + " "
                                sources.append(url)
                            time.sleep(random.uniform(1, 2))  # Respect rate limits
                    if not scraped_text.strip():
                        logger.warning(f"No text scraped from URLs for '{person_name}'. Skipping.")
                        continue
                    cleaned_text = clean_text(scraped_text)
                    source_urls = sources
                    person_info = extract_person_info_with_llm(cleaned_text, person_name, source_urls)
                    if person_info:
                        person_info['Name'] = person_name  # Ensure correct name assignment
                        st.session_state['person_leads_df'] = pd.concat(
                            [st.session_state['person_leads_df'], pd.DataFrame([person_info])],
                            ignore_index=True
                        )
                    
                    # Update personnel progress bar
                    person_progress += person_progress_increment
                    person_progress_bar.progress(min(person_progress, 1.0))
                
                if is_conference:
                    st.success(f"Person information scraped successfully for conference leads!")
                    logger.info(f"Person information scraped successfully for conference leads.")
                else:
                    st.success(f"Person information scraped successfully for lead '{lead_name}'!")
                    logger.info(f"Person information scraped successfully for lead '{lead_name}'.")
                
                # Display the person leads information
                st.write(f"### Persons Associated with {lead_name}")
                display_lead_information(
                    df=st.session_state['person_leads_df'],
                    button_label="Download Person Leads Information",
                    filename=f"person_leads_info_{lead_name.replace(' ', '_')}"
                )
    
        # After all leads are processed, mark progress as complete
        progress_bar.progress(1.0)
        person_progress_bar.progress(1.0)
        status_text.text("Lead information scraping completed!")
        st.success("All leads have been processed successfully.")
        st.session_state['is_scraping'] = False

    # Display the Leads DataFrame if it exists
    if not st.session_state['leads_df'].empty:
        st.write("### Leads")
        st.write("You can edit the leads below:")

        try:
            # Create a temporary DataFrame to work with
            temp_leads_df = st.session_state['leads_df'].copy()

            # Use the data editor on the temporary DataFrame
            edited_leads_df = st.data_editor(
                temp_leads_df,
                num_rows="dynamic",
                key='leads_editor'
            )

            # Add a 'Save Changes' button to commit the edits
            if st.button('Save Changes', key='save_leads_changes'):
                # Update the session state with the edited leads
                st.session_state['leads_df'] = edited_leads_df

                # Synchronize the 'leads' list with the updated DataFrame
                st.session_state['leads'] = edited_leads_df.to_dict('records')

                st.success("Leads updated successfully!")
                logger.info("Leads edited via data editor.")

            # Display the edited DataFrame
            display_leads_df = st.session_state['leads_df'].copy()

            display_and_download(
                df=display_leads_df,
                button_label="Leads",
                filename="leads"
            )

        except Exception as e:
            logger.error(f"Error editing leads: {e}")
            st.error(f"Error editing leads: {e}")
            st.stop()

    # Display the Selected Conference Leads Information if it exists
    if 'leads_info_df' in st.session_state and not st.session_state['leads_info_df'].empty:
        st.write("### Selected Conference Leads Information")
        display_lead_information(
            df=st.session_state['leads_info_df'],
            button_label="Selected Conference Leads Information",
            filename="selected_conference_leads_info"
        )

    st.session_state['input_leads'] = True
    st.success("Input Leads section loaded successfully!")
>>>>>>> 212b2878

        # Add input for additional search keywords for persons
        default_person_keywords = [
            "email",
            "phone number",
            "profile",
            "CV",
            "LinkedIn",
            "research",
            "publications",
            "grant",
        ]
        person_search_keywords = st_tags(
            label="",
            text="Add or remove keywords to guide the person search:",
            value=default_person_keywords,
            suggestions=default_person_keywords,
            maxtags=20,
            key="person_search_keywords",
        )

        search_btn = st.button("Search and Analyse Leads", key="search_leads_btn")
        if search_btn:
            # Validate input context
            if st.session_state.get("context", "") == "":
                logger.error("Lead scraping attempted with empty context.")
                st.warning("Please provide a context for lead scraping.")
                return

            # Validate that leads are available
            if not st.session_state.get("leads"):
                logger.error(
                    "Lead scraping attempted without any generated or added leads."
                )
                st.error("No leads available. Please add or generate leads first.")
                return

            # Validate that at least one information field is selected
            if not columns_to_retrieve:
                logger.error(
                    "Lead scraping attempted without specifying information fields."
                )
                st.error("Please select at least one information field to retrieve.")
                return

            # Initialize scraping state if not already in progress
            if not st.session_state.get("is_scraping", False):
                st.session_state["is_scraping"] = True
                st.session_state["processed_leads"] = []
                st.session_state["leads_info_df"] = pd.DataFrame()
                st.session_state["person_leads_df"] = pd.DataFrame()

            total_leads = len(st.session_state["leads"])
            progress_increment = 100 / total_leads
            progress = 0
            progress_bar.progress(0)
            status_text.text("Starting lead information scraping...")
            print("dic:", st.session_state["leads"])
            print(f"st.session_state['leads']: {st.session_state['leads']}")
            for idx, lead in enumerate(st.session_state["leads"]):

                lead_name = lead.get("Entity", "Unknown")
                lead_category = lead.get("Type", "Unknown")
                lead_university = lead.get("University", "Unknown")
                lead_city = lead.get("City", "Unknown")
                lead_country = lead.get("Country", "Unknown")

                status_text.text(
                    f"Processing Lead {idx + 1} of {total_leads}: {lead_name}"
                )
                # Analyse per-field information
                field_data_list = []
                for field in columns_to_retrieve:
                    if field in ["Entity", "Summary", "Type"]:
                        continue  # Skip fields that don't require scraping
                    field_data = scrape_information_field(
                        lead_name, field, num_search_results=1
                    )
                    field_data_list.append(field_data)
                    time.sleep(random.uniform(1, 3))  # Respect rate limits

                # Extract lead information using GPT with chunking
                lead_info = extract_lead_info_with_llm_per_field(
                    lead_name, lead_category, field_data_list
                )
                if lead_info:
                    # Append lead information to the DataFrame
                    st.session_state["leads_info_df"] = pd.concat(
                        [st.session_state["leads_info_df"], pd.DataFrame([lead_info])],
                        ignore_index=True,
                    )
                    st.session_state["processed_leads"].append(lead_info)

                    # Update the UI with the newly processed lead
                    with lead_placeholder.container():
                        st.markdown(f"### {lead_info.get('Entity', 'Unknown')}")
                        st.json(lead_info, expanded=False)
                        st.markdown("---")

                # Extract and Analyze Persons Associated with the Lead
                with person_placeholder.container():
                    st.subheader(f"Extracting Persons for {lead_name}")
                    person_status_text = st.empty()
                    person_progress_bar = st.progress(0)

                    persons = extract_persons(st.session_state["leads_info_df"])

                    if not persons:
                        logger.warning(
                            f"No persons found associated with the lead '{lead_name}'."
                        )
                        st.warning(
                            f"No persons found associated with the lead '{lead_name}'."
                        )
                    else:
                        logger.info(
                            f"Found {len(persons)} unique persons associated with the lead '{lead_name}'."
                        )
                        person_progress_increment = 100 / len(persons)
                        person_progress = 0
                        person_leads = []

                        print("dic:", st.session_state["leads_info_df"])
                        print(
                            f"st.session_state['leads_info_df']: {st.session_state['leads_info_df']}"
                        )

                        for p_idx, (person_name, associated_lead) in enumerate(persons):
                            person_status_text.text(
                                f"Processing Person {p_idx + 1}/{len(persons)}: {person_name}"
                            )
                            # Include the additional keywords in the search
                            person_urls = perform_google_search(
                                person_name, additional_keywords=person_search_keywords
                            )
                            if not person_urls:
                                logger.warning(f"No URLs found for '{person_name}'.")
                                continue
                            scraped_text = ""
                            sources = []
                            # Analyse the URLs
                            for url in person_urls:
                                logger.info(
                                    f"Looking at URL for '{person_name}': {url}"
                                )
                                with st.spinner(
                                    f"Looking at URL for '{person_name}': {url}"
                                ):
                                    scraped_content = scrape_landing_page(url)
                                    if scraped_content:
                                        scraped_text += scraped_content + " "
                                        sources.append(url)
                                    time.sleep(
                                        random.uniform(1, 2)
                                    )  # Respect rate limits
                            if not scraped_text.strip():
                                logger.warning(
                                    f"No text scraped from URLs for '{person_name}' Skipping."
                                )
                                continue
                            cleaned_text = clean_text(scraped_text)
                            source_urls = sources
                            person_info = extract_person_info_with_llm(
                                cleaned_text, person_name, source_urls
                            )
                            if person_info:
                                person_info["Name"] = (
                                    person_name  # Ensure correct name assignment
                                )
                                person_leads.append(person_info)

                            # Update person progress bar
                            person_progress += person_progress_increment
                            person_progress_bar.progress(
                                min(person_progress, 100) / 100
                            )

                        # Append person leads to the session state DataFrame
                        if person_leads:
                            try:
                                person_leads_df = pd.DataFrame(person_leads)
                                st.session_state["person_leads_df"] = pd.concat(
                                    [
                                        st.session_state["person_leads_df"],
                                        person_leads_df,
                                    ],
                                    ignore_index=True,
                                )
                                st.success(
                                    f"Person information scraped successfully for lead '{lead_name}'!"
                                )
                                logger.info(
                                    f"Person information scraped successfully for lead '{lead_name}'."
                                )

                                # Display the person leads information
                                st.write(f"### Persons Associated with {lead_name}")
                                display_lead_information(
                                    df=person_leads_df,
                                    button_label="Download Person Leads Information",
                                    filename=f"person_leads_info_{lead_name.replace(' ', '_')}",
                                )

                            except Exception as e:
                                logger.error(f"Error creating person_leads_df: {e}")
                                st.error(
                                    f"Error processing scraped person information for lead '{lead_name}': {e}"
                                )
                        else:
                            logger.error(
                                f"Person information scraping failed for lead '{lead_name}'."
                            )
                            st.error(
                                f"Failed to scrape person information for lead '{lead_name}'. Please check the logs for more details."
                            )

                # Update overall progress bar
                progress += progress_increment
                progress_bar.progress(min(progress, 100) / 100)

            status_text.text("Lead information scraping completed!")
            st.success("All leads have been processed successfully.")
            st.session_state["is_scraping"] = False

        # Display the Leads Information DataFrame if it exists
        if not st.session_state.get("leads_info_df", pd.DataFrame()).empty:
            st.write("### Leads Information")
            display_lead_information(
                df=st.session_state["leads_info_df"],
                button_label="Download Leads Information",
                filename="leads_info",
            )

        st.session_state["scrape_lead_information"] = True
        st.success("Lead information section loaded successfully!")

    def analytics_section():
        """
        Section for Analytics: Provide various analytics and visualizations.
        """
        st.subheader("Analytics")

        analytics_expander = st.expander("View Analytics")
        with analytics_expander:
            # ------------------------------
            # Company-Level Analytics
            # ------------------------------
            if (
                "company_bant_df" in st.session_state
                and not st.session_state["company_bant_df"].empty
            ):
                # Number of Grants per Company
                if "Grants" in st.session_state["company_bant_df"].columns:
                    st.markdown("### Number of Grants per Company")

                    def count_grants(grants_entry):
                        if isinstance(grants_entry, list):
                            return len(grants_entry)
                        elif isinstance(grants_entry, str) and grants_entry.strip():
                            return 1
                        else:
                            return 0

                    st.session_state["company_bant_df"]["Grant Count"] = (
                        st.session_state["company_bant_df"]["Grants"].apply(
                            count_grants
                        )
                    )

                    # Plotting Number of Grants per Company
                    fig, ax = plt.subplots(figsize=(10, 6))
                    sns.barplot(
                        data=st.session_state["company_bant_df"],
                        x="Entity",
                        y="Grant Count",
                        palette="viridis",
                    )
                    ax.set_xlabel("Entity")
                    ax.set_ylabel("Number of Grants")
                    ax.set_title("Number of Grants per Company")
                    plt.xticks(rotation=90)
                    plt.tight_layout()
                    st.pyplot(fig)
                else:
                    logger.warning("No 'Grants' column available in company_bant_df.")
                    st.warning("No 'Grants' data available for grants analysis.")

                # Distribution of Overall BANT Scores (Companies)
                st.markdown("### Distribution of Overall BANT Scores (Companies)")
                if "Overall BANT Score" in st.session_state["company_bant_df"].columns:
                    plt.figure(figsize=(10, 6))
                    sns.histplot(
                        st.session_state["company_bant_df"]["Overall BANT Score"],
                        bins=10,
                        kde=True,
                        color="salmon",
                    )
                    plt.title("Distribution of Overall BANT Scores (Companies)")
                    plt.xlabel("Overall BANT Score")
                    plt.ylabel("Number of Companies")
                    plt.tight_layout()
                    st.pyplot(plt)
                else:
                    logger.warning(
                        "'Overall BANT Score' column missing in company_bant_df."
                    )
                    st.warning(
                        "No 'Overall BANT Score' data available for distribution analysis."
                    )

                # Correlation Heatmap of BANT Scores (Companies)
                st.markdown("### Correlation Between BANT Components (Companies)")
                bant_components = [
                    "Average Budget Score",
                    "Average Authority Score",
                    "Average Need Score",
                    "Average Timeline Score",
                    "Overall BANT Score",
                ]
                if all(
                    component in st.session_state["company_bant_df"].columns
                    for component in bant_components
                ):
                    correlation = st.session_state["company_bant_df"][
                        bant_components
                    ].corr()
                    fig, ax = plt.subplots(figsize=(8, 6))
                    sns.heatmap(correlation, annot=True, cmap="coolwarm", ax=ax)
                    plt.title("Correlation Heatmap of BANT Scores (Companies)")
                    plt.tight_layout()
                    st.pyplot(fig)
                else:
                    missing_components = [
                        comp
                        for comp in bant_components
                        if comp not in st.session_state["company_bant_df"].columns
                    ]
                    logger.warning(
                        f"Missing columns for correlation heatmap: {missing_components}"
                    )
                    st.warning(
                        f"Missing columns for correlation heatmap: {', '.join(missing_components)}"
                    )

                # Recommendations Breakdown (Companies)
                st.markdown("### Recommendations Breakdown (Companies)")
                if "Recommendations" in st.session_state["company_bant_df"].columns:
                    recommendations_counts = st.session_state["company_bant_df"][
                        "Recommendations"
                    ].value_counts()
                    fig, ax = plt.subplots(figsize=(8, 6))
                    sns.barplot(
                        x=recommendations_counts.index,
                        y=recommendations_counts.values,
                        palette="magma",
                    )
                    plt.title("Recommendations Distribution (Companies)")
                    plt.xlabel("Recommendation")
                    plt.ylabel("Number of Companies")
                    plt.xticks(rotation=45)
                    plt.tight_layout()
                    st.pyplot(fig)
                else:
                    logger.warning(
                        "'Recommendations' column missing in company_bant_df."
                    )
                    st.warning("No 'Recommendations' data available for companies.")

            else:
                st.warning(
                    "No company-level BANT analysis data available. Please perform BANT ranking first."
                )

            # ------------------------------
            # Individual-Level Analytics
            # ------------------------------
            if (
                "person_leads_df" in st.session_state
                and not st.session_state["person_leads_df"].empty
            ):
                # Distribution of Overall BANT Scores (Individuals)
                st.markdown("### Distribution of Overall BANT Scores (Individuals)")
                if "Overall BANT Score" in st.session_state["person_leads_df"].columns:
                    plt.figure(figsize=(10, 6))
                    sns.histplot(
                        st.session_state["person_leads_df"]["Overall BANT Score"],
                        bins=10,
                        kde=True,
                        color="skyblue",
                    )
                    plt.title("Distribution of Overall BANT Scores (Individuals)")
                    plt.xlabel("Overall BANT Score")
                    plt.ylabel("Number of Individuals")
                    plt.tight_layout()
                    st.pyplot(plt)
                else:
                    logger.warning(
                        "'Overall BANT Score' column missing in person_leads_df."
                    )
                    st.warning(
                        "No 'Overall BANT Score' data available for individual distribution analysis."
                    )

                # Recommendations Breakdown (Individuals)
                st.markdown("### Recommendations Breakdown (Individuals)")
                if "Recommendations" in st.session_state["person_leads_df"].columns:
                    individual_recommendations = st.session_state["person_leads_df"][
                        "Recommendations"
                    ].value_counts()
                    fig, ax = plt.subplots(figsize=(8, 6))
                    sns.barplot(
                        x=individual_recommendations.index,
                        y=individual_recommendations.values,
                        palette="coolwarm",
                    )
                    plt.title("Recommendations Distribution (Individuals)")
                    plt.xlabel("Recommendation")
                    plt.ylabel("Number of Individuals")
                    plt.xticks(rotation=45)
                    plt.tight_layout()
                    st.pyplot(fig)
                else:
                    logger.warning(
                        "'Recommendations' column missing in person_leads_df."
                    )
                    st.warning("No 'Recommendations' data available for individuals.")

                # Correlation Heatmap of BANT Scores (Individuals)
                st.markdown("### Correlation Between BANT Components (Individuals)")
                bant_components_individual = [
                    "Budget Score",
                    "Authority Score",
                    "Need Score",
                    "Timeline Score",
                    "Overall BANT Score",
                ]
                if all(
                    component in st.session_state["person_leads_df"].columns
                    for component in bant_components_individual
                ):
                    correlation_individual = st.session_state["person_leads_df"][
                        bant_components_individual
                    ].corr()
                    fig, ax = plt.subplots(figsize=(8, 6))
                    sns.heatmap(
                        correlation_individual, annot=True, cmap="coolwarm", ax=ax
                    )
                    plt.title("Correlation Heatmap of BANT Scores (Individuals)")
                    plt.tight_layout()
                    st.pyplot(fig)
                else:
                    missing_components_individual = [
                        comp
                        for comp in bant_components_individual
                        if comp not in st.session_state["person_leads_df"].columns
                    ]
                    logger.warning(
                        f"Missing columns for individual correlation heatmap: {missing_components_individual}"
                    )
                    st.warning(
                        f"Missing columns for individual correlation heatmap: {', '.join(missing_components_individual)}"
                    )

                # Number of Phone Numbers and Emails per Individual
                st.markdown("### Number of Phone Numbers and Emails per Individual")
                if "Contacts" in st.session_state["person_leads_df"].columns:

                    def count_emails_and_phones_individual(contacts_entry):
                        num_emails = 0
                        num_phones = 0
                        if isinstance(contacts_entry, str):
                            try:
                                contacts_list = json.loads(contacts_entry)
                            except json.JSONDecodeError:
                                contacts_list = []
                        elif isinstance(contacts_entry, list):
                            contacts_list = contacts_entry
                        else:
                            contacts_list = []
                        for contact in contacts_list:
                            email = contact.get("Email")
                            if email and email.strip().lower() not in [
                                "not provided",
                                "not available",
                                "",
                            ]:
                                num_emails += 1
                            phone = contact.get("Phone Number")
                            if phone and phone.strip().lower() not in [
                                "not provided",
                                "not available",
                                "",
                            ]:
                                num_phones += 1
                        return pd.Series(
                            {"Num Emails": num_emails, "Num Phones": num_phones}
                        )

                    contacts_counts_individual = st.session_state["person_leads_df"][
                        "Contacts"
                    ].apply(count_emails_and_phones_individual)
                    st.session_state["person_leads_df"] = st.session_state[
                        "person_leads_df"
                    ].join(contacts_counts_individual, rsuffix="_new")

                    # Display the counts in a table
                    try:
                        st.write("#### Emails and Phone Numbers per Individual")
                        st.write(
                            st.session_state["person_leads_df"][
                                ["Name", "Num Emails", "Num Phones"]
                            ]
                        )
                    except KeyError:
                        logger.error(
                            "'Name', 'Num Emails', or 'Num Phones' columns missing in person_leads_df."
                        )
                        st.error(
                            "Required columns for individual contact analysis are missing."
                        )
                        st.stop()

                    # Plot number of emails and phone numbers per individual
                    fig, ax = plt.subplots(figsize=(10, 6))
                    x = np.arange(len(st.session_state["person_leads_df"]))
                    width = 0.35
                    try:
                        ax.bar(
                            x - width / 2,
                            st.session_state["person_leads_df"]["Num Emails"],
                            width,
                            label="Emails",
                        )
                        ax.bar(
                            x + width / 2,
                            st.session_state["person_leads_df"]["Num Phones"],
                            width,
                            label="Phone Numbers",
                        )
                        ax.set_xlabel("Individual Name")
                        ax.set_ylabel("Count")
                        ax.set_title(
                            "Number of Emails and Phone Numbers per Individual"
                        )
                        ax.set_xticks(x)
                        try:
                            ax.set_xticklabels(
                                st.session_state["person_leads_df"]["Name"], rotation=90
                            )
                        except KeyError:
                            logger.error(
                                "'Name' column missing in person_leads_df when setting x-tick labels."
                            )
                            ax.set_xticklabels(["Unknown"] * len(x), rotation=90)
                        ax.legend()
                        plt.tight_layout()
                        st.pyplot(fig)
                    except KeyError:
                        logger.error(
                            "'Name', 'Num Emails', or 'Num Phones' columns missing in person_leads_df."
                        )
                        st.error(
                            "Required columns for individual contact plotting are missing."
                        )
                        st.stop()
                else:
                    logger.warning("No 'Contacts' data available in person_leads_df.")
                    st.warning(
                        "No 'Contacts' data available for individual contact analysis."
                    )

                # Number of Individual Names per Company
                st.markdown("### Number of Individual Names per Company")
                if (
                    "Entity" in st.session_state["person_leads_df"].columns
                    and "Entity" in st.session_state["person_leads_df"].columns
                ):

                    def count_individual_names(row):
                        names = set()
                        # From CEO/PI
                        ceo_pi = row.get("CEO/PI")
                        if (
                            isinstance(ceo_pi, str)
                            and ceo_pi.strip()
                            and ceo_pi.strip().lower() != "not available"
                        ):
                            names.add(ceo_pi.strip())
                        # From Researchers
                        researchers = row.get("Researchers")
                        if isinstance(researchers, list):
                            names.update(
                                [
                                    r
                                    for r in researchers
                                    if isinstance(r, str)
                                    and r.strip().lower() != "not available"
                                ]
                            )
                        elif (
                            isinstance(researchers, str)
                            and researchers.strip()
                            and researchers.strip().lower() != "not available"
                        ):
                            names.add(researchers.strip())
                        # From Contacts
                        contacts = row.get("Contacts")
                        if isinstance(contacts, str):
                            try:
                                contacts_list = json.loads(contacts)
                            except json.JSONDecodeError:
                                contacts_list = []
                        elif isinstance(contacts, list):
                            contacts_list = contacts
                        else:
                            contacts_list = []
                        for contact in contacts_list:
                            name = contact.get("Name")
                            if (
                                isinstance(name, str)
                                and name.strip().lower() != "not available"
                            ):
                                names.add(name.strip())
                        return len(names)

                    try:
                        st.session_state["company_bant_df"][
                            "Num Individuals"
                        ] = st.session_state["company_bant_df"].apply(
                            lambda row: st.session_state["person_leads_df"][
                                st.session_state["person_leads_df"]["Name"]
                                == row["Name"]
                            ].shape[0],
                            axis=1,
                        )

                        # Display the counts in a table
                        try:
                            st.write("#### Number of Individual Names per Company")
                            st.write(
                                st.session_state["company_bant_df"][
                                    ["Name", "Num Individuals"]
                                ]
                            )
                        except KeyError:
                            logger.error(
                                "'Name' or 'Num Individuals' columns missing in company_bant_df."
                            )
                            st.error(
                                "Required columns for individual names count are missing."
                            )
                            st.stop()

                        # Plot number of individuals per company
                        try:
                            fig, ax = plt.subplots(figsize=(10, 6))
                            sns.barplot(
                                data=st.session_state["company_bant_df"],
                                x="Entity",
                                y="Num Individuals",
                                palette="deep",
                            )
                            ax.set_xlabel("Entity")
                            ax.set_ylabel("Number of Individuals")
                            ax.set_title("Number of Individual Names per Company")
                            plt.xticks(rotation=90)
                            plt.tight_layout()
                            st.pyplot(fig)
                        except KeyError:
                            logger.error(
                                "'Name' or 'Num Individuals' columns missing in company_bant_df."
                            )
                            st.error(
                                "Required columns for individual names plotting are missing."
                            )
                            st.stop()
                    except Exception as e:
                        logger.error(
                            f"Error counting individual names per company: {e}"
                        )
                        st.error(f"Error counting individual names per company: {e}")
                        st.stop()
                else:
                    logger.warning(
                        "'Name' or 'Name' columns missing in person_leads_df."
                    )
                    st.warning(
                        "Required columns for individual names per company analysis are missing."
                    )

                # Summaries
                if "Summary" in st.session_state["company_bant_df"].columns:
                    st.markdown("### Summaries")
                    for idx, row in st.session_state["company_bant_df"].iterrows():
                        company_name = row["Entity"]
                        summary = row["Summary"]
                        if pd.notnull(summary) and summary.strip():
                            st.write(f"**{company_name}:** {summary}")
                        else:
                            st.write(f"**{company_name}:** No summary available.")
                        st.markdown("---")

                    # Word Cloud for Summaries
                    summaries = (
                        st.session_state["company_bant_df"]["Summary"].dropna().tolist()
                    )
                    combined_text = " ".join(summaries)
                    if combined_text:
                        st.markdown("### Word Cloud for Summaries")
                        wordcloud = WordCloud(
                            width=800, height=400, background_color="white"
                        ).generate(combined_text)
                        fig, ax = plt.subplots(figsize=(10, 5))
                        ax.imshow(wordcloud, interpolation="bilinear")
                        ax.axis("off")
                        plt.tight_layout()
                        st.pyplot(fig)
                    else:
                        logger.warning("No summaries available for word cloud.")
                        st.warning("No summaries available to generate a word cloud.")
                else:
                    logger.warning("'Summary' column missing in company_bant_df.")
                    st.warning(
                        "No 'Summary' data available for summaries and word cloud."
                    )

            # ------------------------------
            # Additional Individual-Level Analytics
            # ------------------------------
            if (
                "person_leads_df" in st.session_state
                and not st.session_state["person_leads_df"].empty
            ):
                # Number of Grants per Individual
                if "Grants" in st.session_state["person_leads_df"].columns:
                    st.markdown("### Number of Grants per Individual")

                    def count_grants_individual(grants_entry):
                        if isinstance(grants_entry, list):
                            return len(grants_entry)
                        elif isinstance(grants_entry, str) and grants_entry.strip():
                            return 1
                        else:
                            return 0

                    st.session_state["person_leads_df"]["Grant Count"] = (
                        st.session_state["person_leads_df"]["Grants"].apply(
                            count_grants_individual
                        )
                    )

                    # Plotting Number of Grants per Individual
                    fig, ax = plt.subplots(figsize=(10, 6))
                    sns.barplot(
                        data=st.session_state["person_leads_df"],
                        x="Name",
                        y="Grant Count",
                        palette="inferno",
                    )
                    ax.set_xlabel("Individual Name")
                    ax.set_ylabel("Number of Grants")
                    ax.set_title("Number of Grants per Individual")
                    plt.xticks(rotation=90)
                    plt.tight_layout()
                    st.pyplot(fig)
                else:
                    logger.warning("'Grants' column missing in person_leads_df.")
                    st.warning(
                        "No 'Grants' data available for individual grants analysis."
                    )

                # Distribution of Overall BANT Scores (Individuals)
                st.markdown("### Distribution of Overall BANT Scores (Individuals)")
                if "Overall BANT Score" in st.session_state["person_leads_df"].columns:
                    plt.figure(figsize=(10, 6))
                    sns.histplot(
                        st.session_state["person_leads_df"]["Overall BANT Score"],
                        bins=10,
                        kde=True,
                        color="lightgreen",
                    )
                    plt.title("Distribution of Overall BANT Scores (Individuals)")
                    plt.xlabel("Overall BANT Score")
                    plt.ylabel("Number of Individuals")
                    plt.tight_layout()
                    st.pyplot(plt)
                else:
                    logger.warning(
                        "'Overall BANT Score' column missing in person_leads_df."
                    )
                    st.warning(
                        "No 'Overall BANT Score' data available for individual distribution analysis."
                    )

                # Recommendations Breakdown (Individuals)
                st.markdown("### Recommendations Breakdown (Individuals)")
                if "Recommendations" in st.session_state["person_leads_df"].columns:
                    individual_recommendations = st.session_state["person_leads_df"][
                        "Recommendations"
                    ].value_counts()
                    fig, ax = plt.subplots(figsize=(8, 6))
                    sns.barplot(
                        x=individual_recommendations.index,
                        y=individual_recommendations.values,
                        palette="viridis",
                    )
                    plt.title("Recommendations Distribution (Individuals)")
                    plt.xlabel("Recommendation")
                    plt.ylabel("Number of Individuals")
                    plt.xticks(rotation=45)
                    plt.tight_layout()
                    st.pyplot(fig)
                else:
                    logger.warning(
                        "'Recommendations' column missing in person_leads_df."
                    )
                    st.warning("No 'Recommendations' data available for individuals.")

                # Correlation Heatmap of BANT Scores (Individuals)
                st.markdown("### Correlation Between BANT Components (Individuals)")
                bant_components_individual = [
                    "Budget Score",
                    "Authority Score",
                    "Need Score",
                    "Timeline Score",
                    "Overall BANT Score",
                ]
                if all(
                    component in st.session_state["person_leads_df"].columns
                    for component in bant_components_individual
                ):
                    correlation_individual = st.session_state["person_leads_df"][
                        bant_components_individual
                    ].corr()
                    fig, ax = plt.subplots(figsize=(8, 6))
                    sns.heatmap(
                        correlation_individual, annot=True, cmap="coolwarm", ax=ax
                    )
                    plt.title("Correlation Heatmap of BANT Scores (Individuals)")
                    plt.tight_layout()
                    st.pyplot(fig)
                else:
                    missing_components_individual = [
                        comp
                        for comp in bant_components_individual
                        if comp not in st.session_state["person_leads_df"].columns
                    ]
                    logger.warning(
                        f"Missing columns for individual correlation heatmap: {missing_components_individual}"
                    )
                    st.warning(
                        f"Missing columns for individual correlation heatmap: {', '.join(missing_components_individual)}"
                    )

                # Number of Phone Numbers and Emails per Individual
                st.markdown("### Number of Phone Numbers and Emails per Individual")
                if "Contacts" in st.session_state["person_leads_df"].columns:

                    def count_emails_and_phones_individual(contacts_entry):
                        num_emails = 0
                        num_phones = 0
                        if isinstance(contacts_entry, str):
                            try:
                                contacts_list = json.loads(contacts_entry)
                            except json.JSONDecodeError:
                                contacts_list = []
                        elif isinstance(contacts_entry, list):
                            contacts_list = contacts_entry
                        else:
                            contacts_list = []
                        for contact in contacts_list:
                            email = contact.get("Email")
                            if email and email.strip().lower() not in [
                                "not provided",
                                "not available",
                                "",
                            ]:
                                num_emails += 1
                            phone = contact.get("Phone Number")
                            if phone and phone.strip().lower() not in [
                                "not provided",
                                "not available",
                                "",
                            ]:
                                num_phones += 1
                        return pd.Series(
                            {"Num Emails": num_emails, "Num Phones": num_phones}
                        )

                    try:
                        contacts_counts_individual = st.session_state[
                            "person_leads_df"
                        ]["Contacts"].apply(count_emails_and_phones_individual)
                        st.session_state["person_leads_df"] = st.session_state[
                            "person_leads_df"
                        ].join(contacts_counts_individual, rsuffix="_new")

                        # Display the counts in a table
                        try:
                            st.write("#### Emails and Phone Numbers per Individual")
                            st.write(
                                st.session_state["person_leads_df"][
                                    ["Name", "Num Emails", "Num Phones"]
                                ]
                            )
                        except KeyError:
                            logger.error(
                                "'Name', 'Num Emails', or 'Num Phones' columns missing in person_leads_df."
                            )
                            st.error(
                                "Required columns for individual contact analysis are missing."
                            )
                            st.stop()

                        # Plot number of emails and phone numbers per individual
                        fig, ax = plt.subplots(figsize=(10, 6))
                        sns.barplot(
                            data=st.session_state["person_leads_df"],
                            x="Entity",
                            y="Num Emails",
                            color="steelblue",
                            label="Emails",
                        )
                        sns.barplot(
                            data=st.session_state["person_leads_df"],
                            x="Name",
                            y="Num Phones",
                            color="orange",
                            label="Phone Numbers",
                        )
                        ax.set_xlabel("Individual Name")
                        ax.set_ylabel("Count")
                        ax.set_title(
                            "Number of Emails and Phone Numbers per Individual"
                        )
                        plt.xticks(rotation=90)
                        plt.legend()
                        plt.tight_layout()
                        st.pyplot(fig)
                    except KeyError:
                        logger.error(
                            "'Name', 'Contacts', 'Num Emails', or 'Num Phones' columns missing in person_leads_df."
                        )
                        st.error(
                            "Required columns for individual contact analysis are missing."
                        )
                        st.stop()
                    except Exception as e:
                        logger.error(f"Error during individual contact analysis: {e}")
                        st.error(f"Error during individual contact analysis: {e}")
                        st.stop()
                else:
                    logger.warning("'Contacts' column missing in person_leads_df.")
                    st.warning(
                        "No 'Contacts' data available for individual contact analysis."
                    )

                # Number of Individual Names per Company
                st.markdown("### Number of Individual Names per Company")
                if (
                    "Name" in st.session_state["person_leads_df"].columns
                    and "Name" in st.session_state["person_leads_df"].columns
                ):
                    try:
                        individuals_per_company = (
                            st.session_state["person_leads_df"]
                            .groupby("Name")["Name"]
                            .nunique()
                            .reset_index()
                        )
                        individuals_per_company = individuals_per_company.rename(
                            columns={"Name": "Num Individuals"}
                        )

                        st.write("#### Number of Individual Names per Company")
                        st.write(individuals_per_company)

                        # Plot number of individuals per company
                        fig, ax = plt.subplots(figsize=(10, 6))
                        sns.barplot(
                            data=individuals_per_company,
                            x="Entity",
                            y="Num Individuals",
                            palette="coolwarm",
                        )
                        ax.set_xlabel("Name")
                        ax.set_ylabel("Number of Individuals")
                        ax.set_title("Number of Individual Names per Company")
                        plt.xticks(rotation=90)
                        plt.tight_layout()
                        st.pyplot(fig)
                    except Exception as e:
                        logger.error(
                            f"Error counting individual names per company: {e}"
                        )
                        st.error(f"Error counting individual names per company: {e}")
                        st.stop()
                else:
                    logger.warning(
                        "'Name' or 'Name' columns missing in person_leads_df."
                    )
                    st.warning(
                        "Required columns for individual names per company analysis are missing."
                    )

                # Summaries and Word Cloud for Companies
                if "Summary" in st.session_state["company_bant_df"].columns:
                    st.markdown("### Summaries")
                    for idx, row in st.session_state["company_bant_df"].iterrows():
                        company_name = row["Entity"]
                        summary = row["Summary"]
                        if pd.notnull(summary) and summary.strip():
                            st.write(f"**{company_name}:** {summary}")
                        else:
                            st.write(f"**{company_name}:** No summary available.")
                        st.markdown("---")

                    # Word Cloud for Summaries
                    summaries = (
                        st.session_state["company_bant_df"]["Summary"].dropna().tolist()
                    )
                    combined_text = " ".join(summaries)
                    if combined_text:
                        st.markdown("### Word Cloud for Summaries")
                        wordcloud = WordCloud(
                            width=800, height=400, background_color="white"
                        ).generate(combined_text)
                        fig, ax = plt.subplots(figsize=(10, 5))
                        ax.imshow(wordcloud, interpolation="bilinear")
                        ax.axis("off")
                        plt.tight_layout()
                        st.pyplot(fig)
                    else:
                        logger.warning("No summaries available for word cloud.")
                        st.warning("No summaries available to generate a word cloud.")
                else:
                    logger.warning("'Summary' column missing in company_bant_df.")
                    st.warning(
                        "No 'Summary' data available for summaries and word cloud."
                    )

            # ------------------------------
            # Additional Individual-Level Analytics
            # ------------------------------
            if (
                "person_leads_df" in st.session_state
                and not st.session_state["person_leads_df"].empty
            ):
                # Number of Grants per Individual
                if "Grants" in st.session_state["person_leads_df"].columns:
                    st.markdown("### Number of Grants per Individual")

                    def count_grants_individual(grants_entry):
                        if isinstance(grants_entry, list):
                            return len(grants_entry)
                        elif isinstance(grants_entry, str) and grants_entry.strip():
                            return 1
                        else:
                            return 0

                    st.session_state["person_leads_df"]["Grant Count"] = (
                        st.session_state["person_leads_df"]["Grants"].apply(
                            count_grants_individual
                        )
                    )

                    # Plotting Number of Grants per Individual
                    fig, ax = plt.subplots(figsize=(10, 6))
                    sns.barplot(
                        data=st.session_state["person_leads_df"],
                        x="Name",
                        y="Grant Count",
                        palette="inferno",
                    )
                    ax.set_xlabel("Individual Name")
                    ax.set_ylabel("Number of Grants")
                    ax.set_title("Number of Grants per Individual")
                    plt.xticks(rotation=90)
                    plt.tight_layout()
                    st.pyplot(fig)
                else:
                    logger.warning("'Grants' column missing in person_leads_df.")
                    st.warning(
                        "No 'Grants' data available for individual grants analysis."
                    )

                # Distribution of Overall BANT Scores (Individuals)
                st.markdown("### Distribution of Overall BANT Scores (Individuals)")
                if "Overall BANT Score" in st.session_state["person_leads_df"].columns:
                    plt.figure(figsize=(10, 6))
                    sns.histplot(
                        st.session_state["person_leads_df"]["Overall BANT Score"],
                        bins=10,
                        kde=True,
                        color="lightgreen",
                    )
                    plt.title("Distribution of Overall BANT Scores (Individuals)")
                    plt.xlabel("Overall BANT Score")
                    plt.ylabel("Number of Individuals")
                    plt.tight_layout()
                    st.pyplot(plt)
                else:
                    logger.warning(
                        "'Overall BANT Score' column missing in person_leads_df."
                    )
                    st.warning(
                        "No 'Overall BANT Score' data available for individual distribution analysis."
                    )

                # Recommendations Breakdown (Individuals)
                st.markdown("### Recommendations Breakdown (Individuals)")
                if "Recommendations" in st.session_state["person_leads_df"].columns:
                    individual_recommendations = st.session_state["person_leads_df"][
                        "Recommendations"
                    ].value_counts()
                    fig, ax = plt.subplots(figsize=(8, 6))
                    sns.barplot(
                        x=individual_recommendations.index,
                        y=individual_recommendations.values,
                        palette="viridis",
                    )
                    plt.title("Recommendations Distribution (Individuals)")
                    plt.xlabel("Recommendation")
                    plt.ylabel("Number of Individuals")
                    plt.xticks(rotation=45)
                    plt.tight_layout()
                    st.pyplot(fig)
                else:
                    logger.warning(
                        "'Recommendations' column missing in person_leads_df."
                    )
                    st.warning("No 'Recommendations' data available for individuals.")

                # Correlation Heatmap of BANT Scores (Individuals)
                st.markdown("### Correlation Between BANT Components (Individuals)")
                bant_components_individual = [
                    "Budget Score",
                    "Authority Score",
                    "Need Score",
                    "Timeline Score",
                    "Overall BANT Score",
                ]
                if all(
                    component in st.session_state["person_leads_df"].columns
                    for component in bant_components_individual
                ):
                    correlation_individual = st.session_state["person_leads_df"][
                        bant_components_individual
                    ].corr()
                    fig, ax = plt.subplots(figsize=(8, 6))
                    sns.heatmap(
                        correlation_individual, annot=True, cmap="coolwarm", ax=ax
                    )
                    plt.title("Correlation Heatmap of BANT Scores (Individuals)")
                    plt.tight_layout()
                    st.pyplot(fig)
                else:
                    missing_components_individual = [
                        comp
                        for comp in bant_components_individual
                        if comp not in st.session_state["person_leads_df"].columns
                    ]
                    logger.warning(
                        f"Missing columns for individual correlation heatmap: {missing_components_individual}"
                    )
                    st.warning(
                        f"Missing columns for individual correlation heatmap: {', '.join(missing_components_individual)}"
                    )

                # Number of Phone Numbers and Emails per Individual
                st.markdown("### Number of Phone Numbers and Emails per Individual")
                if "Contacts" in st.session_state["person_leads_df"].columns:

                    def count_emails_and_phones_individual(contacts_entry):
                        num_emails = 0
                        num_phones = 0
                        if isinstance(contacts_entry, str):
                            try:
                                contacts_list = json.loads(contacts_entry)
                            except json.JSONDecodeError:
                                contacts_list = []
                        elif isinstance(contacts_entry, list):
                            contacts_list = contacts_entry
                        else:
                            contacts_list = []
                        for contact in contacts_list:
                            email = contact.get("Email")
                            if email and email.strip().lower() not in [
                                "not provided",
                                "not available",
                                "",
                            ]:
                                num_emails += 1
                            phone = contact.get("Phone Number")
                            if phone and phone.strip().lower() not in [
                                "not provided",
                                "not available",
                                "",
                            ]:
                                num_phones += 1
                        return pd.Series(
                            {"Num Emails": num_emails, "Num Phones": num_phones}
                        )

                    try:
                        contacts_counts_individual = st.session_state[
                            "person_leads_df"
                        ]["Contacts"].apply(count_emails_and_phones_individual)
                        st.session_state["person_leads_df"] = st.session_state[
                            "person_leads_df"
                        ].join(contacts_counts_individual, rsuffix="_new")

                        # Display the counts in a table
                        try:
                            st.write("#### Emails and Phone Numbers per Individual")
                            st.write(
                                st.session_state["person_leads_df"][
                                    ["Name", "Num Emails", "Num Phones"]
                                ]
                            )
                        except KeyError:
                            logger.error(
                                "'Name', 'Num Emails', or 'Num Phones' columns missing in person_leads_df."
                            )
                            st.error(
                                "Required columns for individual contact analysis are missing."
                            )
                            st.stop()

                        # Plot number of emails and phone numbers per individual
                        fig, ax = plt.subplots(figsize=(10, 6))
                        sns.barplot(
                            data=st.session_state["person_leads_df"],
                            x="Name",
                            y="Num Emails",
                            color="steelblue",
                            label="Emails",
                        )
                        sns.barplot(
                            data=st.session_state["person_leads_df"],
                            x="Name",
                            y="Num Phones",
                            color="orange",
                            label="Phone Numbers",
                        )
                        ax.set_xlabel("Individual Name")
                        ax.set_ylabel("Count")
                        ax.set_title(
                            "Number of Emails and Phone Numbers per Individual"
                        )
                        plt.xticks(rotation=90)
                        plt.legend()
                        plt.tight_layout()
                        st.pyplot(fig)
                    except KeyError:
                        logger.error(
                            "'Name', 'Contacts', 'Num Emails', or 'Num Phones' columns missing in person_leads_df."
                        )
                        st.error(
                            "Required columns for individual contact analysis are missing."
                        )
                        st.stop()
                    except Exception as e:
                        logger.error(f"Error during individual contact analysis: {e}")
                        st.error(f"Error during individual contact analysis: {e}")
                        st.stop()
                else:
                    logger.warning("'Contacts' column missing in person_leads_df.")
                    st.warning(
                        "No 'Contacts' data available for individual contact analysis."
                    )

            else:
                st.warning(
                    "No individual-level BANT analysis data available. Please perform BANT ranking first."
                )

    def author_papers_section():
        """
        Section for Author Papers: Fetch, summarize, and visualize author papers and co-authors.
        """
        st.subheader("Author Papers and Network Visualization")

        authors = st.session_state["person_leads_df"]["Name"].unique().tolist()

        # Manual Search Input
        st.markdown("### Search for a Person")
        search_name = st.text_input(
            "Enter a person's name to search:", key="manual_search_input"
        )
        search_btn = st.button("Search Person", key="search_person_btn")

        if search_btn:
            if not st.session_state.get("context", "").strip():
                logger.error("Lead generation attempted with empty context.")
                st.warning("Please provide a context for lead generation.")
            if not search_name.strip():
                st.warning("Please enter a valid name.")
            else:
                # Search for the person in person_leads_df
                person_data = st.session_state["person_leads_df"][
                    st.session_state["person_leads_df"]["Name"].str.lower()
                    == search_name.strip().lower()
                ]
                if person_data.empty:
                    st.error(
                        f"No information found for '{search_name}'. Please ensure the name is correct."
                    )
                    st.stop()
                else:
                    person_info = person_data.iloc[0].to_dict()
                    st.markdown(f"### {person_info.get('Name', 'Unknown')}")
                    st.json(person_info, expanded=True)
                    st.markdown("---")

        # Select Author from Dropdown
        selected_author = st.selectbox(
            "Select an Author to Analyze",
            options=authors,
            key="selected_author_dropdown",
        )

        analyze_btn = st.button("Analyze Author", key="analyze_author_btn")
        if analyze_btn:
            if not selected_author:
                st.warning("Please select an author.")
                return

            with st.spinner(f"Fetching papers for {selected_author}..."):
                papers = fetch_recent_papers(selected_author)

            if not papers:
                st.error(f"No papers found for {selected_author}.")
                st.stop()
                return

            author_papers = []
            co_authors_set = set()
            for paper in papers:
                title = paper.get("title", "No Title")
                abstract = paper.get("abstract", "No Abstract Available.")
                summary = summarize_paper(title, abstract)
<<<<<<< HEAD
                co_authors = [
                    author["Name"]
                    for author in paper.get("authors", [])
                    if author["Name"] != selected_author
                ]
                author_papers.append(
                    {
                        "title": title,
                        "abstract": abstract,
                        "summary": summary,
                        "co_authors": co_authors,
                    }
=======
                abstracts.append(abstract)
                co_authors = [a['Name'] for a in paper.get('authors', []) if a['Name'] != author_name]
                summarized_papers.append({
                    'title': title,
                    'abstract': abstract,
                    'summary': summary,
                    'co_authors': co_authors
                })
            authors_info[author_name] = {
                'papers': summarized_papers,
                'abstracts': abstracts
            }
        
        # Calculate relevance using llm
        relevance_scores = calculate_relevance_with_llm(authors_info, st.session_state.get('context', ''))
        
        # Build Network Graph with relevance scores
        G = build_network_graph_with_relevance(authors_info, relevance_scores)
        
        # Visualize the Network Graph with enhancements
        visualize_network(G, selected_author, context=st.session_state.get('context', ''))
        
        # Display Information Cards
        display_author_information_cards(G, selected_author)

def download_data_section():
    st.subheader("Download Data")

    # Option to download Leads Information
    if not st.session_state['leads_info_df'].empty:
        st.markdown("### Download Leads Information")
        download_leads_btn = st.button("Download Leads Information", key='download_leads_info_btn')
        if download_leads_btn:
            try:
                download_leads(st.session_state['leads_info_df'], "leads_info")
                st.success("Leads information section downloaded successfully!")
                logger.info("Leads information section downloaded successfully.")
            except Exception as e:
                logger.error(f"Error downloading leads_info: {e}")
                st.error(f"Error downloading leads information: {e}")
                st.stop()

    # Option to download Ranked Leads with BANT
    if 'company_bant_df' in st.session_state and not st.session_state['company_bant_df'].empty:
        st.markdown("### Download Ranked Leads with BANT Scores")
        ranked_download_btn = st.button("Download Ranked Leads with BANT", key='download_ranked_bant_btn')
        if ranked_download_btn:
            try:
                # Generate the BANT report with both individual and company data
                bant_report = generate_bant_report(
                    st.session_state['person_leads_df'],
                    st.session_state['company_bant_df']
>>>>>>> 212b2878
                )
                co_authors_set.update(co_authors)

            # Fetch co-authors' papers and build the network
            co_authors_papers = {}
            for co_author in co_authors_set:
                papers = fetch_recent_papers(
                    co_author, limit=1
                )  # Fetch fewer papers for co-authors
                co_authors_papers[co_author] = papers

            # Combine all authors and their papers
            all_authors_papers = {selected_author: author_papers}
            all_authors_papers.update(co_authors_papers)

            # Summarize papers and collect abstracts per author
            authors_info = {}
            for author_name, papers in all_authors_papers.items():
                summarized_papers = []
                abstracts = []
                for paper in papers:
                    title = paper.get("title", "No Title")
                    abstract = paper.get("abstract", "No Abstract Available.")
                    summary = summarize_paper(title, abstract)
                    abstracts.append(abstract)
                    co_authors = [
                        a["Name"]
                        for a in paper.get("authors", [])
                        if a["Name"] != author_name
                    ]
                    summarized_papers.append(
                        {
                            "title": title,
                            "abstract": abstract,
                            "summary": summary,
                            "co_authors": co_authors,
                        }
                    )
                authors_info[author_name] = {
                    "papers": summarized_papers,
                    "abstracts": abstracts,
                }

            # Calculate relevance using llm
            relevance_scores = calculate_relevance_with_llm(
                authors_info, st.session_state.get("context", "")
            )

            # Build Network Graph with relevance scores
            G = build_network_graph_with_relevance(authors_info, relevance_scores)

            # Visualize the Network Graph with enhancements
            visualize_network(
                G, selected_author, context=st.session_state.get("context", "")
            )

            # Display Information Cards
            display_author_information_cards(G, selected_author)

    def download_data_section():
        st.subheader("Download Data")

        # Option to download Leads Information
        if not st.session_state["leads_info_df"].empty:
            st.markdown("### Download Leads Information")
            download_leads_btn = st.button(
                "Download Leads Information", key="download_leads_info_btn"
            )
            if download_leads_btn:
                try:
                    download_leads(st.session_state["leads_info_df"], "leads_info")
                    st.success("Leads information section downloaded successfully!")
                    logger.info("Leads information section downloaded successfully.")
                except Exception as e:
                    logger.error(f"Error downloading leads_info: {e}")
                    st.error(f"Error downloading leads information: {e}")
                    st.stop()
<<<<<<< HEAD

        # Option to download Ranked Leads with BANT
        if (
            "company_bant_df" in st.session_state
            and not st.session_state["company_bant_df"].empty
        ):
            st.markdown("### Download Ranked Leads with BANT Scores")
            ranked_download_btn = st.button(
                "Download Ranked Leads with BANT", key="download_ranked_bant_btn"
            )
            if ranked_download_btn:
=======
            except Exception as e:
                logger.error(f"Error downloading BANT report: {e}")
                st.error(f"Error downloading BANT report: {e}")
                st.stop()

    # Option to download Person Leads
    if not st.session_state['person_leads_df'].empty:
        st.markdown("### Download Person Leads")
        person_excel_filename = st.text_input(
            "Enter a name for the Persons Excel file (without extension):",
            value="person_leads",
            key='person_excel_input'
        )
        person_download_btn = st.button("Download Person Leads Data", key='download_person_excel_btn')
        if person_download_btn:
            if not person_excel_filename.strip():
                st.warning("Please enter a valid filename for the Excel file.")
            else:
>>>>>>> 212b2878
                try:
                    # Generate the BANT report with both individual and company data
                    bant_report = generate_bant_report(
                        st.session_state["person_leads_df"],
                        st.session_state["company_bant_df"],
                    )
                    if bant_report:
                        st.download_button(
                            label="Download BANT Report as Excel",
                            data=bant_report,
                            file_name="bant_report.xlsx",
                            mime="application/vnd.openxmlformats-officedocument.spreadsheetml.sheet",
                        )
                        st.success("BANT report downloaded successfully!")
                        logger.info("BANT report downloaded successfully.")
                    else:
                        st.error("Failed to generate BANT report.")
                        st.stop()
                except Exception as e:
                    logger.error(f"Error downloading BANT report: {e}")
                    st.error(f"Error downloading BANT report: {e}")
                    st.stop()

<<<<<<< HEAD
        # Option to download Person Leads
        if not st.session_state["person_leads_df"].empty:
            st.markdown("### Download Person Leads")
            person_excel_filename = st.text_input(
                "Enter a name for the Persons Excel file (without extension):",
                value="person_leads",
                key="person_excel_input",
=======
    # Option to download Company BANT Scores
    if 'company_bant_df' in st.session_state and not st.session_state['company_bant_df'].empty:
        st.markdown("### Download Company BANT Scores")
        company_bant_download_btn = st.button("Download Company BANT Scores", key='download_company_bant_btn')
        if company_bant_download_btn:
            try:
                download_leads(st.session_state['company_bant_df'], "company_bant_scores")
                st.success("Company BANT scores downloaded successfully!")
                logger.info("Company BANT scores downloaded successfully.")
            except Exception as e:
                logger.error(f"Error downloading company_bant_df: {e}")
                st.error(f"Error downloading company BANT scores: {e}")
                st.stop()

    # Option to download all data together (ZIP functionality can be implemented as needed)
    st.markdown("### Download All Data")
    all_download_btn = st.button("Download All Data as ZIP", key='download_all_data_btn')
    if all_download_btn:
        logger.warning("ZIP download functionality is not implemented yet.")
        st.warning("ZIP download functionality is not implemented yet.")

def rank_leads_section():
    st.subheader("Rank the Leads using BANT Analysis")
    
    # Retrieve context from session_state
    context = st.session_state.get('context', '')
    
    if not context.strip():
        st.warning("No context provided. Please go back to 'Input Leads' to provide context.")
        if st.button("Go to Input Leads"):
            st.session_state['menu_selection'] = "Input Leads"
            st.rerun()
        return
    
    st.markdown("**Context for BANT Analysis:**")
    st.text_area("Context for BANT analysis:", value=context, height=150, key='bant_context', disabled=True)
    
    rank_btn = st.button("Perform BANT Analysis and Rank Leads", key='bant_rank_leads_btn')
    if rank_btn:
        if st.session_state['person_leads_df'].empty:
            logger.error("Lead ranking attempted without person leads information.")
            st.error("No person leads information available. Please scrape lead information first.")
            return
        else:
            with st.spinner('Performing BANT analysis and ranking leads...'):
                person_leads_df, company_bant_df = rank_leads_with_bant(
                    st.session_state['leads_info_df'],
                    st.session_state['person_leads_df'],
                    st.session_state.get('context', '')
                )
                st.session_state['person_leads_df'] = person_leads_df
                st.session_state['company_bant_df'] = company_bant_df
                st.success("BANT analysis and ranking completed successfully!")
                logger.info("BANT analysis and ranking completed successfully.")
    
    # Display the Company-Level BANT DataFrame
    if 'company_bant_df' in st.session_state and not st.session_state['company_bant_df'].empty:
        st.write("### Company-Level BANT Scores and Recommendations")
        try:
            company_bant_df = st.session_state['company_bant_df']
            display_and_download(
                df=company_bant_df,
                button_label="Company BANT Scores",
                filename="company_bant_scores"
>>>>>>> 212b2878
            )
            person_download_btn = st.button(
                "Download Person Leads Data", key="download_person_excel_btn"
            )
            if person_download_btn:
                if not person_excel_filename.strip():
                    st.warning("Please enter a valid filename for the Excel file.")
                else:
                    try:
                        download_leads(
                            st.session_state["person_leads_df"], person_excel_filename
                        )
                        st.success(
                            f"Person leads data downloaded as {person_excel_filename}.xlsx"
                        )
                        logger.info(
                            f"Person leads data downloaded as {person_excel_filename}.xlsx"
                        )
                    except Exception as e:
                        logger.error(f"Error downloading person_leads: {e}")
                        st.error(f"Error downloading person leads: {e}")
                        st.stop()

        # Option to download Company BANT Scores
        if (
            "company_bant_df" in st.session_state
            and not st.session_state["company_bant_df"].empty
        ):
            st.markdown("### Download Company BANT Scores")
            company_bant_download_btn = st.button(
                "Download Company BANT Scores", key="download_company_bant_btn"
            )
            if company_bant_download_btn:
                try:
                    download_leads(
                        st.session_state["company_bant_df"], "company_bant_scores"
                    )
                    st.success("Company BANT scores downloaded successfully!")
                    logger.info("Company BANT scores downloaded successfully.")
                except Exception as e:
                    logger.error(f"Error downloading company_bant_df: {e}")
                    st.error(f"Error downloading company BANT scores: {e}")
                    st.stop()

        # Option to download all data together (ZIP functionality can be implemented as needed)
        st.markdown("### Download All Data")
        all_download_btn = st.button(
            "Download All Data as ZIP", key="download_all_data_btn"
        )
        if all_download_btn:
            logger.warning("ZIP download functionality is not implemented yet.")
            st.warning("ZIP download functionality is not implemented yet.")

    def rank_leads_section():
        st.subheader("Rank the Leads using BANT Analysis")

        # Retrieve context from session_state
        context = st.session_state.get("context", "")

        if not context.strip():
            st.warning(
                "No context provided. Please go back to 'Input Leads' to provide context."
            )
            if st.button("Go to Input Leads"):
                st.session_state["menu_selection"] = "Input Leads"
                st.experimental_rerun()
            return

        st.markdown("**Context for BANT Analysis:**")
        st.text_area(
            "Context for BANT analysis:",
            value=context,
            height=150,
            key="bant_context",
            disabled=True,
        )

        rank_btn = st.button(
            "Perform BANT Analysis and Rank Leads", key="bant_rank_leads_btn"
        )
        if rank_btn:
            if st.session_state["person_leads_df"].empty:
                logger.error("Lead ranking attempted without person leads information.")
                st.error(
                    "No person leads information available. Please scrape lead information first."
                )
                return
            else:
                with st.spinner("Performing BANT analysis and ranking leads..."):
                    person_leads_df, company_bant_df = rank_leads_with_bant(
                        st.session_state["leads_info_df"],
                        st.session_state["person_leads_df"],
                        st.session_state.get("context", ""),
                    )
                    st.session_state["person_leads_df"] = person_leads_df
                    st.session_state["company_bant_df"] = company_bant_df
                    st.success("BANT analysis and ranking completed successfully!")
                    logger.info("BANT analysis and ranking completed successfully.")

        # Display the Company-Level BANT DataFrame
        if (
            "company_bant_df" in st.session_state
            and not st.session_state["company_bant_df"].empty
        ):
            st.write("### Company-Level BANT Scores and Recommendations")
            try:
                company_bant_df = st.session_state["company_bant_df"]
                display_and_download(
                    df=company_bant_df,
                    button_label="Company BANT Scores",
                    filename="company_bant_scores",
                )
            except Exception as e:
                logger.error(f"Error displaying company_bant_df: {e}")
                st.error(f"Error displaying company BANT scores: {e}")
                return

        # Display the Individual-Level BANT DataFrame
        if not st.session_state["person_leads_df"].empty:
            st.write("### Individual-Level BANT Scores and Recommendations")
            display_lead_information(
                df=st.session_state["person_leads_df"],
                button_label="Individual BANT Scores",
                filename="individual_bant_scores",
            )

        st.session_state["rank_leads_bant"] = True
        st.success("Rank Leads section loaded successfully!")

    def display_and_download(df, button_label, filename, height=400):
        """
        Displays a DataFrame and provides options to download it as CSV or Excel.
        """
        df = clean_dataframe(df)
        st.dataframe(df, height=height)

        csv = df.to_csv(index=False).encode("utf-8")

        excel_buffer = BytesIO()
        try:
            with pd.ExcelWriter(excel_buffer, engine="openpyxl") as writer:
                df.to_excel(writer, index=False)
            excel_data = excel_buffer.getvalue()
        except Exception as e:
            logger.error(f"Error converting DataFrame to Excel: {e}")
            excel_data = None

        st.download_button(
            label=f"Download {button_label} as CSV",
            data=csv,
            file_name=f"{filename}.csv",
            mime="text/csv",
        )

        if excel_data:
            st.download_button(
                label=f"Download {button_label} as Excel",
                data=excel_data,
                file_name=f"{filename}.xlsx",
                mime="application/vnd.openxmlformats-officedocument.spreadsheetml.sheet",
            )

    # ==========================
    # Main Navigation Logic
    # ==========================

    # Sidebar Information
    st.sidebar.image("../images/bateman4.png", use_container_width=True)
    st.sidebar.markdown("---")
    st.sidebar.markdown("### About")
    st.sidebar.info(
        """
        **BATEMAN**

        This application helps in generating, scraping, ranking, and analyzing leads. Navigate through the menu to perform different tasks.

        - **Input Leads:** Generate or manually add leads.
        - **Analyse Lead Information:** Fetch detailed information about each lead.
        - **Rank Leads:** Prioritize leads based on configurable weights.
        - **Analytics:** Visualize and analyze lead data.
        - **Author Papers:** Analyze authors' papers and visualize co-authorship networks.
        - **Download Data:** Download the processed data in various formats.
        """
    )
    authenticator.logout("Logout", "sidebar")

    # Navigation Menu
    if st.session_state["menu_selection"] == "Input Leads":
        input_leads()
    elif st.session_state["menu_selection"] == "Analyse Lead Information":
        scrape_lead_information()
    elif st.session_state["menu_selection"] == "Rank Leads (BANT)":
        rank_leads_section()
    elif st.session_state["menu_selection"] == "Analytics":
        analytics_section()
    elif st.session_state["menu_selection"] == "Author Papers":
        author_papers_section()
    elif st.session_state["menu_selection"] == "Download Data":
        download_data_section()<|MERGE_RESOLUTION|>--- conflicted
+++ resolved
@@ -4,7 +4,6 @@
 import streamlit_authenticator as stauth
 import pandas as pd
 from streamlit_tags import st_tags
-from io import BytesIO
 import seaborn as sns
 import time
 import random
@@ -43,8 +42,6 @@
     extract_lead_info_with_llm_per_field,
     search_leads_via_conference,
     clean_dataframe,
-<<<<<<< HEAD
-    scrape_information_field,
     display_lead_information,
 )
 
@@ -66,9 +63,6 @@
     auth_config["cookie"]["name"],
     auth_config["cookie"]["key"],
     auth_config["cookie"]["expiry_days"],
-=======
-    display_lead_information
->>>>>>> 212b2878
 )
 
 # ==========================
@@ -108,55 +102,6 @@
         else:
             logger.warning(f"No function defined for dependency: {dep}")
 
-<<<<<<< HEAD
-=======
-# Set the page configuration as the very first Streamlit command
-st.set_page_config(layout="wide")
-st.title("BATEMAN")
-
-# Initialize session state variables
-session_vars = [
-    'processed_leads', 'leads_info_df', 'is_scraping',
-    'person_leads_df', 'leads', 'leads_df',
-    'ranked_leads_df', 'excel_filename', 'menu_selection',
-    'step', 'context',
-    'selected_conference_leads',
-    'conference_leads_selection'
-]
-
-for var in session_vars:
-    if var not in st.session_state:
-        if var.endswith('_df'):
-            st.session_state[var] = pd.DataFrame()
-        elif var == 'excel_filename':
-            st.session_state[var] = "leads"
-        elif var == 'menu_selection':
-            st.session_state[var] = "Input Leads"
-        elif var == 'step':
-            st.session_state[var] = 0
-        elif var == 'context':
-            st.session_state[var] = ""
-        elif var in ['selected_conference_leads', 'conference_leads_selection']:
-            st.session_state[var] = {}
-        else:
-            st.session_state[var] = []
-
-# Define menu options
-menu_options = [
-    "Input Leads", "Analyse Lead Information", "Rank Leads (BANT)", 
-    "Analytics", "Author Papers", "Download Data"
-]
-
-# Create the option menu
-selected = option_menu(
-    menu_title=None,
-    options=menu_options,
-    icons=["pencil", "search", "bar-chart", "activity", "people", "book", "download"],
-    menu_icon="cast",
-    orientation="horizontal",
-    key='menu_selection'
-)
->>>>>>> 212b2878
 
 try:
     authenticator.login(location="main")
@@ -167,8 +112,6 @@
     st.error("Username/password is incorrect")
 elif st.session_state["authentication_status"]:
     st.title("Bateman")
-
-<<<<<<< HEAD
     # Initialize session state variables
     session_vars = [
         "processed_leads",
@@ -182,6 +125,8 @@
         "menu_selection",
         "step",
         "context",
+        "selected_conference_leads",
+        "conference_leads_selection",
     ]
 
     for var in session_vars:
@@ -196,6 +141,8 @@
                 st.session_state[var] = 0
             elif var == "context":
                 st.session_state[var] = ""
+            elif var in ["selected_conference_leads", "conference_leads_selection"]:
+                st.session_state[var] = {}
             else:
                 st.session_state[var] = []
 
@@ -224,7 +171,7 @@
         ],
         menu_icon="cast",
         orientation="horizontal",
-        key="main_menu",
+        key="menu_selection",
     )
 
     # Update menu selection in session state
@@ -237,25 +184,42 @@
 
     def input_leads():
         """
-        Section for Input Leads: Generate Leads or Add Leads Manually.
+        Section for Input Leads: Generate Leads, Add Leads Manually, or Search Leads via Conference.
         """
-        leads_list = []
-
+        # ==========================
+        # Initialize Session State
+        # ==========================
+        if "leads" not in st.session_state:
+            st.session_state["leads"] = []
+
+        if "leads_df" not in st.session_state:
+            st.session_state["leads_df"] = pd.DataFrame(columns=["Entity"])
+
+        if "context" not in st.session_state:
+            st.session_state["context"] = ""
+
+        if "step" not in st.session_state:
+            st.session_state["step"] = 1
+
+        # ==========================
+        # Input Leads Section
+        # ==========================
         st.subheader("Input Leads")
 
+        # Context Input
         context = st.text_area("Context:", value=st.session_state["context"])
         st.session_state["context"] = context
 
+        # Lead Input Options
         option = st.radio(
             "Choose how to input leads:",
-            [
-                "Generate Leads",
-                "Add Leads Manually",
-                "Search Leads via Conference",
-            ],  # "Search Leads via Conference" - maybe this is not a necessary addition, but for now we keep it - otherwise we need an LLM pass
+            ["Generate Leads", "Add Leads Manually", "Search Leads via Conference"],
             key="lead_input_option",
         )
 
+        # ==========================
+        # Generate Leads Section
+        # ==========================
         if option == "Generate Leads":
             num_leads_total = st.number_input(
                 "Number of leads per type:",
@@ -279,97 +243,6 @@
                 if not context.strip():
                     logger.error("Lead generation attempted with empty context.")
                     st.error("Please provide a context for lead generation.")
-=======
-def input_leads():
-    """
-    Section for Input Leads: Generate Leads, Add Leads Manually, or Search Leads via Conference.
-    """
-    # ==========================
-    # Initialize Session State
-    # ==========================
-    if 'leads' not in st.session_state:
-        st.session_state['leads'] = []
-
-    if 'leads_df' not in st.session_state:
-        st.session_state['leads_df'] = pd.DataFrame(columns=["Entity"])
-
-    if 'context' not in st.session_state:
-        st.session_state['context'] = ""
-
-    if 'step' not in st.session_state:
-        st.session_state['step'] = 1
-
-    # ==========================
-    # Input Leads Section
-    # ==========================
-    st.subheader("Input Leads")
-
-    # Context Input
-    context = st.text_area("Context:", value=st.session_state['context'])
-    st.session_state['context'] = context
-
-    # Lead Input Options
-    option = st.radio(
-        "Choose how to input leads:",
-        ["Generate Leads", "Add Leads Manually", "Search Leads via Conference"],
-        key='lead_input_option'
-    )
-
-    # ==========================
-    # Generate Leads Section
-    # ==========================
-    if option == "Generate Leads":
-        num_leads_total = st.number_input(
-            "Number of leads per type:",
-            min_value=1,
-            max_value=100,
-            value=10,
-            step=1,
-            key='num_leads_total'
-        )
-        default_lead_types = ["Research Groups"]
-        lead_types = st_tags(
-            label='',
-            text='Add or remove lead types:',
-            value=default_lead_types,
-            suggestions=default_lead_types,
-            maxtags=10,
-            key='lead_types'
-        )
-        generate_btn = st.button("Generate Leads", key='generate_leads_btn')
-        if generate_btn:
-            if not context.strip():
-                logger.error("Lead generation attempted with empty context.")
-                st.error("Please provide a context for lead generation.")
-                st.stop()
-            elif not lead_types:
-                logger.error("Lead generation attempted without specifying lead types.")
-                st.warning("Please specify at least one lead type.")
-            else:
-                with st.spinner('Generating leads...'):
-                    leads = generate_leads_with_llm(context, num_leads_total, lead_types)
-                if leads:
-                    # Append to the existing leads list
-                    st.session_state['leads'].extend(leads)
-
-                    # Create a DataFrame from the new leads with 'Entity' column
-                    new_leads_df = pd.DataFrame(leads, columns=["Entity"])
-
-                    # Append to the existing leads_df DataFrame
-                    st.session_state['leads_df'] = pd.concat(
-                        [st.session_state['leads_df'], new_leads_df],
-                        ignore_index=True
-                    )
-
-                    # Update the 'step' if necessary
-                    st.session_state['step'] = max(st.session_state['step'], 2)
-
-                    st.success(f"Leads generated successfully! Total leads: {len(st.session_state['leads'])}")
-                    logger.info(f"Generated {len(leads)} leads.")
-                else:
-                    logger.error("Lead generation failed.")
-                    st.error("Failed to generate leads. Please check the logs for more details.")
->>>>>>> 212b2878
                     st.stop()
                 elif not lead_types:
                     logger.error(
@@ -385,12 +258,8 @@
                         # Append to the existing leads list
                         st.session_state["leads"].extend(leads)
 
-<<<<<<< HEAD
-                        # Create a DataFrame from the new leads
-                        new_leads_df = pd.DataFrame(
-                            leads,
-                            columns=["Entity", "Type", "University", "City", "Country"],
-                        )
+                        # Create a DataFrame from the new leads with 'Entity' column
+                        new_leads_df = pd.DataFrame(leads, columns=["Entity"])
 
                         # Append to the existing leads_df DataFrame
                         st.session_state["leads_df"] = pd.concat(
@@ -412,11 +281,14 @@
                         )
                         st.stop()
 
+        # ==========================
+        # Add Leads Manually Section
+        # ==========================
         if option == "Add Leads Manually":
             st.write("Enter your leads below:")
 
             leads_input = st.text_area(
-                "Enter one lead per line, in the format 'Entity, Type, University, City, Country':",
+                "Enter one lead per line, in the format 'Entity':",
                 height=150,
                 key="manual_leads_input",
             )
@@ -424,53 +296,46 @@
             add_leads_btn = st.button("Add Leads", key="add_leads_btn")
             if add_leads_btn:
                 if not context.strip():
-                    logger.error("Lead generation attempted with empty context.")
-                    st.warning("Please provide a context for lead generation.")
+                    logger.error("Lead addition attempted with empty context.")
+                    st.warning("Please provide a context for lead addition.")
                 for line in leads_input.strip().split("\n"):
                     parts = line.strip().split(",")
-                    if len(parts) == 5:
+                    if len(parts) == 1:
                         name = parts[0].strip()
-                        lead_type = parts[1].strip()
-                        university = parts[2].strip()
-                        city = parts[3].strip()
-                        country = parts[4].strip()
-
-                        leads_list.append(
-                            {
-                                "Entity": name,
-                                "Type": lead_type,
-                                "University": university,
-                                "City": city,
-                                "Country": country,
-                            }
-                        )
+
+                        leads_list.append({"Entity": name})
                     else:
                         logger.warning(f"Invalid format in line: {line}")
                         st.warning(
-                            f"Invalid format in line: {line}. Please use 'Entity, Type, University, City, Country'."
-                        )
+                            f"Invalid format in line: {line}. Please use 'Entity'."
+                        )
+
                 if leads_list:
                     # Convert existing leads to a set for faster lookup
-                    existing_leads_set = set(
-                        tuple(lead.values()) for lead in st.session_state["leads"]
+                    existing_entities = (
+                        set(st.session_state["leads_df"]["Entity"].tolist())
+                        if "Entity" in st.session_state["leads_df"].columns
+                        else set()
                     )
 
                     # Filter out any leads that already exist
                     new_unique_leads = [
                         lead
                         for lead in leads_list
-                        if tuple(lead.values()) not in existing_leads_set
+                        if lead["Entity"] not in existing_entities
                     ]
 
                     if new_unique_leads:
                         # Append to the existing leads list
                         st.session_state["leads"].extend(new_unique_leads)
+                        logger.debug(f"new_unique_leads: {new_unique_leads[:5]}")
+
+                        # Create DataFrame for new leads with 'Entity' column
+                        new_leads_df = pd.DataFrame(
+                            new_unique_leads, columns=["Entity"]
+                        )
 
                         # Append to the existing leads_df DataFrame
-                        new_leads_df = pd.DataFrame(
-                            new_unique_leads,
-                            columns=["Entity", "Type", "University", "City", "Country"],
-                        )
                         st.session_state["leads_df"] = pd.concat(
                             [st.session_state["leads_df"], new_leads_df],
                             ignore_index=True,
@@ -488,11 +353,15 @@
                 else:
                     logger.error("No valid leads entered.")
                     st.error(
-                        "No valid leads entered. Please ensure each line is in the format 'Entity, Type, University, City, Country'."
+                        "No valid leads entered. Please ensure each line contains 'Entity'."
                     )
                     st.stop()
 
+        # ==========================
+        # Search Leads via Conference Section
+        # ==========================
         elif option == "Search Leads via Conference":
+            st.write("### Search Leads via Conference")
             st.write("Enter the conference details below:")
             conference_input = st.text_input(
                 "Enter the conference name or URL:", key="conference_input"
@@ -501,8 +370,10 @@
             search_btn = st.button("Search Leads", key="search_conference_leads_btn")
             if search_btn:
                 if not context.strip():
-                    logger.error("Lead generation attempted with empty context.")
-                    st.error("Please provide a context for lead generation.")
+                    logger.error(
+                        "Lead search via conference attempted with empty context."
+                    )
+                    st.error("Please provide a context for lead search.")
                     st.stop()
                 if not conference_input.strip():
                     st.warning("Please enter a conference name or URL.")
@@ -510,122 +381,139 @@
                     with st.spinner(
                         "Searching for leads associated with the conference..."
                     ):
-                        leads_list = search_leads_via_conference(
+                        leads_found = search_leads_via_conference(
                             conference_input, context
                         )
-                        if leads_list:
-                            # Convert existing leads to a set for faster lookup
-                            existing_leads_set = set(st.session_state["leads"])
-
-                            # Filter out any leads that already exist
-                            new_unique_leads = [
+                        if leads_found:
+                            st.success(
+                                f"Found {len(leads_found)} leads related to the conference."
+                            )
+
+                            # Ensure leads_found is a list of dictionaries with 'Entity' key
+                            new_conference_leads = [
+                                {"Entity": lead["Entity"]}
+                                for lead in leads_found
+                                if "Entity" in lead
+                            ]
+
+                            # Remove duplicates based on 'Entity'
+                            existing_entities = (
+                                set(st.session_state["leads_df"]["Entity"].tolist())
+                                if "Entity" in st.session_state["leads_df"].columns
+                                else set()
+                            )
+                            unique_conference_leads = [
                                 lead
-                                for lead in leads_list
-                                if lead not in existing_leads_set
+                                for lead in new_conference_leads
+                                if lead["Entity"] not in existing_entities
                             ]
 
-                            if new_unique_leads:
+                            if unique_conference_leads:
                                 # Append to the existing leads list
-                                st.session_state["leads"].extend(new_unique_leads)
-
-                                # Create a DataFrame from the new leads
-                                new_leads_df = pd.DataFrame(
-                                    new_unique_leads,
-                                    columns=[
-                                        "Entity",
-                                        "Type",
-                                        "University",
-                                        "City",
-                                        "Country",
-                                    ],
+                                st.session_state["leads"].extend(
+                                    unique_conference_leads
+                                )
+                                logger.debug(
+                                    f"Unique conference leads: {unique_conference_leads[:5]}"
+                                )
+
+                                # Create DataFrame for new conference leads with 'Entity' column
+                                conference_leads_df = pd.DataFrame(
+                                    unique_conference_leads, columns=["Entity"]
                                 )
 
                                 # Append to the existing leads_df DataFrame
                                 st.session_state["leads_df"] = pd.concat(
-                                    [st.session_state["leads_df"], new_leads_df],
+                                    [st.session_state["leads_df"], conference_leads_df],
                                     ignore_index=True,
                                 )
 
                                 st.success(
-                                    f"Leads extracted successfully! Added {len(new_unique_leads)} new leads. Total leads: {len(st.session_state['leads'])}"
+                                    f"Added {len(unique_conference_leads)} new conference leads successfully!"
                                 )
                                 logger.info(
-                                    f"Extracted {len(new_unique_leads)} leads from conference input."
+                                    f"Added {len(unique_conference_leads)} conference leads."
                                 )
                             else:
                                 st.info(
-                                    "No new unique leads found for the provided conference."
+                                    "All found conference leads are already present in the leads list."
                                 )
                         else:
-                            st.warning("No leads found for the provided conference.")
-
-        # Display the Leads DataFrame if it exists
-        if not st.session_state["leads_df"].empty:
+                            st.warning(
+                                "No leads found for the provided conference. Please try a different conference name or URL."
+                            )
+
+        # ==========================
+        # Display and Manage Leads
+        # ==========================
+        if "leads_df" in st.session_state and not st.session_state["leads_df"].empty:
             st.write("### Leads")
-            st.write("You can edit the leads below:")
-
-            try:
-                # Create a temporary DataFrame to work with
-                temp_leads_df = st.session_state["leads_df"].copy()
-
-                # Use the data editor on the temporary DataFrame
-                edited_leads_df = st.data_editor(
-                    temp_leads_df, num_rows="dynamic", key="leads_editor"
-                )
-
-                # Add a 'Save Changes' button to commit the edits
-                if st.button("Save Changes", key="save_leads_changes"):
-                    # Update the session state with the edited leads
-                    st.session_state["leads_df"] = edited_leads_df
-
-                    # Synchronize the 'leads' list with the updated DataFrame
-                    st.session_state["leads"] = list(
-                        zip(
-                            edited_leads_df["Entity"],
-                            edited_leads_df["Type"],
-                            edited_leads_df["University"],
-                            edited_leads_df["City"],
-                            edited_leads_df["Country"],
-                        )
-                    )
-
-                    st.success("Leads updated successfully!")
-                    logger.info("Leads edited via data editor.")
-
-                # Display the edited DataFrame
-                # display_leads_df = st.session_state['leads_df']
-
-                display_leads_df = st.session_state["leads_df"].copy()
-                # display_leads_df.rename(columns={
-                #     "Entity": "Name",
-                #     "Type": "Category",
-                #     "University": "University",
-                #     "City": "City",
-                #     "Country": "Country"
-                # }, inplace=True)
-
-                display_and_download(
-                    df=display_leads_df, button_label="Leads", filename="leads"
-                )
-
-            except Exception as e:
-                logger.error(f"Error editing leads: {e}")
-                st.error(f"Error editing leads: {e}")
-                st.stop()
-
+            st.write("You can select or deselect leads below:")
+
+            # Streamlit's data_editor inherently provides row selection on the left.
+            # No need for additional checkboxes or selection columns.
+
+            # Display the leads using st.data_editor with selectable rows
+            edited_leads_df = st.data_editor(
+                st.session_state["leads_df"],
+                num_rows="dynamic",
+                use_container_width=True,
+                column_config={
+                    "Entity": st.column_config.TextColumn("Entity"),
+                },
+                key="leads_editor",
+                height=400,
+            )
+
+            # Save Changes Button to commit the edits
+            save_btn = st.button("Save Selection", key="save_leads_changes")
+            if save_btn:
+                # Update the leads_df with any edits made in the data editor
+                if isinstance(edited_leads_df, pd.DataFrame):
+                    st.session_state["leads_df"] = edited_leads_df.copy()
+                    # Update the 'leads' list to reflect changes
+                    st.session_state["leads"] = edited_leads_df[["Entity"]].to_dict(
+                        "records"
+                    )
+                    st.success("Selections saved successfully!")
+                    logger.info("Selections saved successfully via data editor.")
+                else:
+                    logger.error("Edited leads_df is not a DataFrame.")
+                    st.error(
+                        "An error occurred while saving selections. Please try again."
+                    )
+
+            # Provide Download Option for All Leads
+            st.write("### Download All Leads")
+            display_lead_information(
+                df=st.session_state["leads_df"],
+                button_label="All Leads",
+                filename="all_leads",
+            )
+
+        # ==========================
+        # Final Section
+        # ==========================
         st.session_state["input_leads"] = True
         st.success("Input Leads section loaded successfully!")
 
-    def scrape_lead_information():
+    def scrape_lead_information(leads_to_process=None, is_conference=False):
         """
         Section for Analyze Lead Information: Perform per-field searches and scrape information,
         then extract and analyze persons associated with each lead.
+
+        :param leads_to_process: Optional list of leads to process. If None, process all leads in st.session_state['leads'].
+        :param is_conference: Boolean indicating if the leads are conference leads.
         """
         st.subheader("Search and Analyse Lead Information")
+
+        # Initialize overall progress elements
         progress_bar = st.empty()
         status_text = st.empty()
-        lead_placeholder = st.empty()
-        person_placeholder = st.empty()
+
+        # Initialize personnel progress elements outside the loop
+        person_status_text = st.empty()
+        person_progress_bar = st.progress(0)
 
         st.header("Analyze Lead Information")
         default_columns = [
@@ -648,411 +536,6 @@
             maxtags=20,
             key="columns_to_retrieve",
         )
-=======
-    # ==========================
-    # Add Leads Manually Section
-    # ==========================
-    if option == "Add Leads Manually":
-        st.write("Enter your leads below:")
-
-        leads_input = st.text_area(
-            "Enter one lead per line, in the format 'Entity':",
-            height=150,
-            key='manual_leads_input'
-        )
-
-        add_leads_btn = st.button("Add Leads", key='add_leads_btn')
-        if add_leads_btn:
-            if not context.strip():
-                logger.error("Lead addition attempted with empty context.")
-                st.warning("Please provide a context for lead addition.")
-            for line in leads_input.strip().split('\n'):
-                parts = line.strip().split(',')
-                if len(parts) == 1:
-                    name = parts[0].strip()
-
-                    leads_list.append({
-                        "Entity": name
-                    })
-                else:
-                    logger.warning(f"Invalid format in line: {line}")
-                    st.warning(f"Invalid format in line: {line}. Please use 'Entity'.")
-
-            if leads_list:
-                # Convert existing leads to a set for faster lookup
-                existing_entities = set(st.session_state['leads_df']['Entity'].tolist()) if 'Entity' in st.session_state['leads_df'].columns else set()
-
-                # Filter out any leads that already exist
-                new_unique_leads = [lead for lead in leads_list if lead["Entity"] not in existing_entities]
-
-                if new_unique_leads:
-                    # Append to the existing leads list
-                    st.session_state['leads'].extend(new_unique_leads)
-                    logger.debug(f"new_unique_leads: {new_unique_leads[:5]}") 
-                    
-                    # Create DataFrame for new leads with 'Entity' column
-                    new_leads_df = pd.DataFrame(new_unique_leads, columns=["Entity"])
-
-                    # Append to the existing leads_df DataFrame
-                    st.session_state['leads_df'] = pd.concat(
-                        [st.session_state['leads_df'], new_leads_df],
-                        ignore_index=True
-                    )
-
-                    # Update the 'step' if necessary
-                    st.session_state['step'] = max(st.session_state['step'], 2)
-
-                    st.success(f"Added {len(new_unique_leads)} new leads successfully! Total leads: {len(st.session_state['leads'])}")
-                    logger.info(f"Added {len(new_unique_leads)} leads manually.")
-                else:
-                    st.info("No new unique leads to add.")
-            else:
-                logger.error("No valid leads entered.")
-                st.error("No valid leads entered. Please ensure each line contains 'Entity'.")
-                st.stop()
-
-    # ==========================
-    # Search Leads via Conference Section
-    # ==========================
-    elif option == "Search Leads via Conference":
-        st.write("### Search Leads via Conference")
-        st.write("Enter the conference details below:")
-        conference_input = st.text_input("Enter the conference name or URL:", key='conference_input')
-
-        search_btn = st.button("Search Leads", key='search_conference_leads_btn')
-        if search_btn:
-            if not context.strip():
-                logger.error("Lead search via conference attempted with empty context.")
-                st.error("Please provide a context for lead search.")
-                st.stop()
-            if not conference_input.strip():
-                st.warning("Please enter a conference name or URL.")
-            else:
-                with st.spinner('Searching for leads associated with the conference...'):
-                    leads_found = search_leads_via_conference(conference_input, context)
-                    if leads_found:
-                        st.success(f"Found {len(leads_found)} leads related to the conference.")
-                        
-                        # Ensure leads_found is a list of dictionaries with 'Entity' key
-                        new_conference_leads = [{"Entity": lead["Entity"]} for lead in leads_found if "Entity" in lead]
-
-                        # Remove duplicates based on 'Entity'
-                        existing_entities = set(st.session_state['leads_df']['Entity'].tolist()) if 'Entity' in st.session_state['leads_df'].columns else set()
-                        unique_conference_leads = [lead for lead in new_conference_leads if lead["Entity"] not in existing_entities]
-
-                        if unique_conference_leads:
-                            # Append to the existing leads list
-                            st.session_state['leads'].extend(unique_conference_leads)
-                            logger.debug(f"Unique conference leads: {unique_conference_leads[:5]}")
-                            
-                            # Create DataFrame for new conference leads with 'Entity' column
-                            conference_leads_df = pd.DataFrame(unique_conference_leads, columns=["Entity"])
-
-                            # Append to the existing leads_df DataFrame
-                            st.session_state['leads_df'] = pd.concat(
-                                [st.session_state['leads_df'], conference_leads_df],
-                                ignore_index=True
-                            )
-
-                            st.success(f"Added {len(unique_conference_leads)} new conference leads successfully!")
-                            logger.info(f"Added {len(unique_conference_leads)} conference leads.")
-                        else:
-                            st.info("All found conference leads are already present in the leads list.")
-                    else:
-                        st.warning("No leads found for the provided conference. Please try a different conference name or URL.")
-
-    # ==========================
-    # Display and Manage Leads
-    # ==========================
-    if 'leads_df' in st.session_state and not st.session_state['leads_df'].empty:
-        st.write("### Leads")
-        st.write("You can select or deselect leads below:")
-
-        # Streamlit's data_editor inherently provides row selection on the left.
-        # No need for additional checkboxes or selection columns.
-
-        # Display the leads using st.data_editor with selectable rows
-        edited_leads_df = st.data_editor(
-            st.session_state['leads_df'],
-            num_rows="dynamic",
-            use_container_width=True,
-            column_config={
-                "Entity": st.column_config.TextColumn("Entity"),
-            },
-            key='leads_editor',
-            height=400
-        )
-
-        # Save Changes Button to commit the edits
-        save_btn = st.button('Save Selection', key='save_leads_changes')
-        if save_btn:
-            # Update the leads_df with any edits made in the data editor
-            if isinstance(edited_leads_df, pd.DataFrame):
-                st.session_state['leads_df'] = edited_leads_df.copy()
-                # Update the 'leads' list to reflect changes
-                st.session_state['leads'] = edited_leads_df[['Entity']].to_dict('records')
-                st.success("Selections saved successfully!")
-                logger.info("Selections saved successfully via data editor.")
-            else:
-                logger.error("Edited leads_df is not a DataFrame.")
-                st.error("An error occurred while saving selections. Please try again.")
-
-        # Provide Download Option for All Leads
-        st.write("### Download All Leads")
-        display_lead_information(
-            df=st.session_state['leads_df'],
-            button_label="All Leads",
-            filename="all_leads"
-
-        )
-
-    # ==========================
-    # Final Section
-    # ==========================
-    st.session_state['input_leads'] = True
-    st.success("Input Leads section loaded successfully!")
-
-
-def scrape_lead_information(leads_to_process=None, is_conference=False):
-    """
-    Section for Analyze Lead Information: Perform per-field searches and scrape information,
-    then extract and analyze persons associated with each lead.
-
-    :param leads_to_process: Optional list of leads to process. If None, process all leads in st.session_state['leads'].
-    :param is_conference: Boolean indicating if the leads are conference leads.
-    """
-    st.subheader("Search and Analyse Lead Information")
-    
-    # Initialize overall progress elements
-    progress_bar = st.empty()
-    status_text = st.empty()
-    
-    # Initialize personnel progress elements outside the loop
-    person_status_text = st.empty()
-    person_progress_bar = st.progress(0)
-    
-    st.header("Analyze Lead Information")
-    default_columns = [
-        "Entity", "CEO/PI", "Researchers", "Grants",
-        "Phone Number", "Email", "Country", "University",
-        "Summary", "Contacts"
-    ]
-    columns_to_retrieve = st_tags(
-        label='',
-        text='Add or remove information fields:',
-        value=default_columns,
-        suggestions=default_columns,
-        maxtags=20,
-        key='columns_to_retrieve'
-    )
-    
-    # Add input for additional search keywords for persons
-    default_person_keywords = [
-        "email", "phone number", "profile", "CV", "LinkedIn",
-        "research", "publications", "grant"
-    ]
-    person_search_keywords = st_tags(
-        label='',
-        text='Add or remove keywords to guide the person search:',
-        value=default_person_keywords,
-        suggestions=default_person_keywords,
-        maxtags=20,
-        key='person_search_keywords'
-    )
-    
-    search_btn = st.button("Search and Analyse Leads", key='search_leads_btn')
-    if search_btn:
-        # Validate input context
-        if st.session_state.get('context', '') == '':
-            logger.error("Lead scraping attempted with empty context.")
-            st.warning("Please provide a context for lead scraping.")
-            return
-        
-        # Determine which leads to process
-        if leads_to_process is not None:
-            leads = leads_to_process
-        else:
-            leads = st.session_state.get('leads', [])
-        
-        # Validate that leads are available
-        if not leads:
-            logger.error("Lead scraping attempted without any generated or added leads.")
-            st.error("No leads available. Please add or generate leads first.")
-            return
-        
-        # Validate that at least one information field is selected
-        if not columns_to_retrieve:
-            logger.error("Lead scraping attempted without specifying information fields.")
-            st.error("Please select at least one information field to retrieve.")
-            return
-        
-        # Initialize scraping state if not already in progress
-        if not st.session_state.get('is_scraping', False):
-            st.session_state['is_scraping'] = True
-            st.session_state['processed_leads'] = []
-            st.session_state['leads_info_df'] = pd.DataFrame()
-            st.session_state['person_leads_df'] = pd.DataFrame()
-        
-        total_leads = len(leads)
-        
-        status_text.text("Starting lead information scraping...")
-        
-        # Initialize overall progress bar
-        progress_bar.progress(0)
-        
-        for idx, lead in enumerate(leads):
-            lead_name = lead.get("Entity", "Unknown")
-            lead_category = lead.get("Type", "Unknown")
-            lead_university = lead.get("University", "Unknown")
-            lead_city = lead.get("City", "Unknown")
-            lead_country = lead.get("Country", "Unknown")
-                    
-            # Update overall progress based on current lead index
-            current_progress = (idx + 1) / total_leads
-            progress_bar.progress(current_progress)
-            status_text.text(f"Processing Lead {idx + 1} of {total_leads}: {lead_name}")
-            
-            # Extract lead information using GPT with chunking
-            lead_info = extract_lead_info_with_llm_per_field(lead_name)
-            if lead_info:
-                # Append lead information to the main leads DataFrame
-                st.session_state['leads_info_df'] = pd.concat(
-                    [st.session_state['leads_info_df'], pd.DataFrame([lead_info])],
-                    ignore_index=True
-                )
-                st.session_state['processed_leads'].append(lead_info)
-            
-                # Update the UI with the newly processed lead
-                with st.container():
-                    st.markdown(f"### {lead_info.get('Entity', 'Unknown')}")
-                    st.json(lead_info, expanded=False)
-                    st.markdown("---")
-            
-            # Extract and Analyze Persons Associated with the Lead
-            persons = extract_persons(
-                st.session_state['leads_info_df'] if not is_conference else st.session_state['processed_leads']
-            )
-            
-            if not persons:
-                logger.warning(f"No persons found associated with the lead '{lead_name}'.")
-                st.warning(f"No persons found associated with the lead '{lead_name}'.")
-                person_progress_bar.progress(1.0)  # Mark personnel progress as complete for this lead
-            else:
-                logger.info(f"Found {len(persons)} unique persons associated with the lead '{lead_name}'.")
-                person_progress_increment = 1.0 / len(persons) if len(persons) > 0 else 1
-                person_progress = 0
-                
-                for p_idx, (person_name, associated_lead) in enumerate(persons):
-                    person_status_text.text(f"Processing Person {p_idx + 1}/{len(persons)}: {person_name}")
-                    
-                    # Include the additional keywords in the search
-                    person_urls = perform_google_search(person_name, additional_keywords=person_search_keywords)
-                    if not person_urls:
-                        logger.warning(f"No URLs found for '{person_name}'.")
-                        continue
-                    scraped_text = ""
-                    sources = []
-                    # Analyze the URLs
-                    for url in person_urls:
-                        logger.info(f"Looking at URL for '{person_name}': {url}")
-                        with st.spinner(f"Looking at URL for '{person_name}': {url}"):
-                            scraped_content = scrape_landing_page(url)
-                            if scraped_content:
-                                scraped_text += scraped_content + " "
-                                sources.append(url)
-                            time.sleep(random.uniform(1, 2))  # Respect rate limits
-                    if not scraped_text.strip():
-                        logger.warning(f"No text scraped from URLs for '{person_name}'. Skipping.")
-                        continue
-                    cleaned_text = clean_text(scraped_text)
-                    source_urls = sources
-                    person_info = extract_person_info_with_llm(cleaned_text, person_name, source_urls)
-                    if person_info:
-                        person_info['Name'] = person_name  # Ensure correct name assignment
-                        st.session_state['person_leads_df'] = pd.concat(
-                            [st.session_state['person_leads_df'], pd.DataFrame([person_info])],
-                            ignore_index=True
-                        )
-                    
-                    # Update personnel progress bar
-                    person_progress += person_progress_increment
-                    person_progress_bar.progress(min(person_progress, 1.0))
-                
-                if is_conference:
-                    st.success(f"Person information scraped successfully for conference leads!")
-                    logger.info(f"Person information scraped successfully for conference leads.")
-                else:
-                    st.success(f"Person information scraped successfully for lead '{lead_name}'!")
-                    logger.info(f"Person information scraped successfully for lead '{lead_name}'.")
-                
-                # Display the person leads information
-                st.write(f"### Persons Associated with {lead_name}")
-                display_lead_information(
-                    df=st.session_state['person_leads_df'],
-                    button_label="Download Person Leads Information",
-                    filename=f"person_leads_info_{lead_name.replace(' ', '_')}"
-                )
-    
-        # After all leads are processed, mark progress as complete
-        progress_bar.progress(1.0)
-        person_progress_bar.progress(1.0)
-        status_text.text("Lead information scraping completed!")
-        st.success("All leads have been processed successfully.")
-        st.session_state['is_scraping'] = False
-
-    # Display the Leads DataFrame if it exists
-    if not st.session_state['leads_df'].empty:
-        st.write("### Leads")
-        st.write("You can edit the leads below:")
-
-        try:
-            # Create a temporary DataFrame to work with
-            temp_leads_df = st.session_state['leads_df'].copy()
-
-            # Use the data editor on the temporary DataFrame
-            edited_leads_df = st.data_editor(
-                temp_leads_df,
-                num_rows="dynamic",
-                key='leads_editor'
-            )
-
-            # Add a 'Save Changes' button to commit the edits
-            if st.button('Save Changes', key='save_leads_changes'):
-                # Update the session state with the edited leads
-                st.session_state['leads_df'] = edited_leads_df
-
-                # Synchronize the 'leads' list with the updated DataFrame
-                st.session_state['leads'] = edited_leads_df.to_dict('records')
-
-                st.success("Leads updated successfully!")
-                logger.info("Leads edited via data editor.")
-
-            # Display the edited DataFrame
-            display_leads_df = st.session_state['leads_df'].copy()
-
-            display_and_download(
-                df=display_leads_df,
-                button_label="Leads",
-                filename="leads"
-            )
-
-        except Exception as e:
-            logger.error(f"Error editing leads: {e}")
-            st.error(f"Error editing leads: {e}")
-            st.stop()
-
-    # Display the Selected Conference Leads Information if it exists
-    if 'leads_info_df' in st.session_state and not st.session_state['leads_info_df'].empty:
-        st.write("### Selected Conference Leads Information")
-        display_lead_information(
-            df=st.session_state['leads_info_df'],
-            button_label="Selected Conference Leads Information",
-            filename="selected_conference_leads_info"
-        )
-
-    st.session_state['input_leads'] = True
-    st.success("Input Leads section loaded successfully!")
->>>>>>> 212b2878
 
         # Add input for additional search keywords for persons
         default_person_keywords = [
@@ -1082,8 +565,14 @@
                 st.warning("Please provide a context for lead scraping.")
                 return
 
+            # Determine which leads to process
+            if leads_to_process is not None:
+                leads = leads_to_process
+            else:
+                leads = st.session_state.get("leads", [])
+
             # Validate that leads are available
-            if not st.session_state.get("leads"):
+            if not leads:
                 logger.error(
                     "Lead scraping attempted without any generated or added leads."
                 )
@@ -1105,41 +594,31 @@
                 st.session_state["leads_info_df"] = pd.DataFrame()
                 st.session_state["person_leads_df"] = pd.DataFrame()
 
-            total_leads = len(st.session_state["leads"])
-            progress_increment = 100 / total_leads
-            progress = 0
+            total_leads = len(leads)
+
+            status_text.text("Starting lead information scraping...")
+
+            # Initialize overall progress bar
             progress_bar.progress(0)
-            status_text.text("Starting lead information scraping...")
-            print("dic:", st.session_state["leads"])
-            print(f"st.session_state['leads']: {st.session_state['leads']}")
-            for idx, lead in enumerate(st.session_state["leads"]):
-
+
+            for idx, lead in enumerate(leads):
                 lead_name = lead.get("Entity", "Unknown")
                 lead_category = lead.get("Type", "Unknown")
                 lead_university = lead.get("University", "Unknown")
                 lead_city = lead.get("City", "Unknown")
                 lead_country = lead.get("Country", "Unknown")
 
+                # Update overall progress based on current lead index
+                current_progress = (idx + 1) / total_leads
+                progress_bar.progress(current_progress)
                 status_text.text(
                     f"Processing Lead {idx + 1} of {total_leads}: {lead_name}"
                 )
-                # Analyse per-field information
-                field_data_list = []
-                for field in columns_to_retrieve:
-                    if field in ["Entity", "Summary", "Type"]:
-                        continue  # Skip fields that don't require scraping
-                    field_data = scrape_information_field(
-                        lead_name, field, num_search_results=1
-                    )
-                    field_data_list.append(field_data)
-                    time.sleep(random.uniform(1, 3))  # Respect rate limits
 
                 # Extract lead information using GPT with chunking
-                lead_info = extract_lead_info_with_llm_per_field(
-                    lead_name, lead_category, field_data_list
-                )
+                lead_info = extract_lead_info_with_llm_per_field(lead_name)
                 if lead_info:
-                    # Append lead information to the DataFrame
+                    # Append lead information to the main leads DataFrame
                     st.session_state["leads_info_df"] = pd.concat(
                         [st.session_state["leads_info_df"], pd.DataFrame([lead_info])],
                         ignore_index=True,
@@ -1147,147 +626,169 @@
                     st.session_state["processed_leads"].append(lead_info)
 
                     # Update the UI with the newly processed lead
-                    with lead_placeholder.container():
+                    with st.container():
                         st.markdown(f"### {lead_info.get('Entity', 'Unknown')}")
                         st.json(lead_info, expanded=False)
                         st.markdown("---")
 
                 # Extract and Analyze Persons Associated with the Lead
-                with person_placeholder.container():
-                    st.subheader(f"Extracting Persons for {lead_name}")
-                    person_status_text = st.empty()
-                    person_progress_bar = st.progress(0)
-
-                    persons = extract_persons(st.session_state["leads_info_df"])
-
-                    if not persons:
-                        logger.warning(
-                            f"No persons found associated with the lead '{lead_name}'."
-                        )
-                        st.warning(
-                            f"No persons found associated with the lead '{lead_name}'."
+                persons = extract_persons(
+                    st.session_state["leads_info_df"]
+                    if not is_conference
+                    else st.session_state["processed_leads"]
+                )
+
+                if not persons:
+                    logger.warning(
+                        f"No persons found associated with the lead '{lead_name}'."
+                    )
+                    st.warning(
+                        f"No persons found associated with the lead '{lead_name}'."
+                    )
+                    person_progress_bar.progress(
+                        1.0
+                    )  # Mark personnel progress as complete for this lead
+                else:
+                    logger.info(
+                        f"Found {len(persons)} unique persons associated with the lead '{lead_name}'."
+                    )
+                    person_progress_increment = (
+                        1.0 / len(persons) if len(persons) > 0 else 1
+                    )
+                    person_progress = 0
+
+                    for p_idx, (person_name, associated_lead) in enumerate(persons):
+                        person_status_text.text(
+                            f"Processing Person {p_idx + 1}/{len(persons)}: {person_name}"
+                        )
+
+                        # Include the additional keywords in the search
+                        person_urls = perform_google_search(
+                            person_name, additional_keywords=person_search_keywords
+                        )
+                        if not person_urls:
+                            logger.warning(f"No URLs found for '{person_name}'.")
+                            continue
+                        scraped_text = ""
+                        sources = []
+                        # Analyze the URLs
+                        for url in person_urls:
+                            logger.info(f"Looking at URL for '{person_name}': {url}")
+                            with st.spinner(
+                                f"Looking at URL for '{person_name}': {url}"
+                            ):
+                                scraped_content = scrape_landing_page(url)
+                                if scraped_content:
+                                    scraped_text += scraped_content + " "
+                                    sources.append(url)
+                                time.sleep(random.uniform(1, 2))  # Respect rate limits
+                        if not scraped_text.strip():
+                            logger.warning(
+                                f"No text scraped from URLs for '{person_name}'. Skipping."
+                            )
+                            continue
+                        cleaned_text = clean_text(scraped_text)
+                        source_urls = sources
+                        person_info = extract_person_info_with_llm(
+                            cleaned_text, person_name, source_urls
+                        )
+                        if person_info:
+                            person_info["Name"] = (
+                                person_name  # Ensure correct name assignment
+                            )
+                            st.session_state["person_leads_df"] = pd.concat(
+                                [
+                                    st.session_state["person_leads_df"],
+                                    pd.DataFrame([person_info]),
+                                ],
+                                ignore_index=True,
+                            )
+
+                        # Update personnel progress bar
+                        person_progress += person_progress_increment
+                        person_progress_bar.progress(min(person_progress, 1.0))
+
+                    if is_conference:
+                        st.success(
+                            f"Person information scraped successfully for conference leads!"
+                        )
+                        logger.info(
+                            f"Person information scraped successfully for conference leads."
                         )
                     else:
+                        st.success(
+                            f"Person information scraped successfully for lead '{lead_name}'!"
+                        )
                         logger.info(
-                            f"Found {len(persons)} unique persons associated with the lead '{lead_name}'."
-                        )
-                        person_progress_increment = 100 / len(persons)
-                        person_progress = 0
-                        person_leads = []
-
-                        print("dic:", st.session_state["leads_info_df"])
-                        print(
-                            f"st.session_state['leads_info_df']: {st.session_state['leads_info_df']}"
-                        )
-
-                        for p_idx, (person_name, associated_lead) in enumerate(persons):
-                            person_status_text.text(
-                                f"Processing Person {p_idx + 1}/{len(persons)}: {person_name}"
-                            )
-                            # Include the additional keywords in the search
-                            person_urls = perform_google_search(
-                                person_name, additional_keywords=person_search_keywords
-                            )
-                            if not person_urls:
-                                logger.warning(f"No URLs found for '{person_name}'.")
-                                continue
-                            scraped_text = ""
-                            sources = []
-                            # Analyse the URLs
-                            for url in person_urls:
-                                logger.info(
-                                    f"Looking at URL for '{person_name}': {url}"
-                                )
-                                with st.spinner(
-                                    f"Looking at URL for '{person_name}': {url}"
-                                ):
-                                    scraped_content = scrape_landing_page(url)
-                                    if scraped_content:
-                                        scraped_text += scraped_content + " "
-                                        sources.append(url)
-                                    time.sleep(
-                                        random.uniform(1, 2)
-                                    )  # Respect rate limits
-                            if not scraped_text.strip():
-                                logger.warning(
-                                    f"No text scraped from URLs for '{person_name}' Skipping."
-                                )
-                                continue
-                            cleaned_text = clean_text(scraped_text)
-                            source_urls = sources
-                            person_info = extract_person_info_with_llm(
-                                cleaned_text, person_name, source_urls
-                            )
-                            if person_info:
-                                person_info["Name"] = (
-                                    person_name  # Ensure correct name assignment
-                                )
-                                person_leads.append(person_info)
-
-                            # Update person progress bar
-                            person_progress += person_progress_increment
-                            person_progress_bar.progress(
-                                min(person_progress, 100) / 100
-                            )
-
-                        # Append person leads to the session state DataFrame
-                        if person_leads:
-                            try:
-                                person_leads_df = pd.DataFrame(person_leads)
-                                st.session_state["person_leads_df"] = pd.concat(
-                                    [
-                                        st.session_state["person_leads_df"],
-                                        person_leads_df,
-                                    ],
-                                    ignore_index=True,
-                                )
-                                st.success(
-                                    f"Person information scraped successfully for lead '{lead_name}'!"
-                                )
-                                logger.info(
-                                    f"Person information scraped successfully for lead '{lead_name}'."
-                                )
-
-                                # Display the person leads information
-                                st.write(f"### Persons Associated with {lead_name}")
-                                display_lead_information(
-                                    df=person_leads_df,
-                                    button_label="Download Person Leads Information",
-                                    filename=f"person_leads_info_{lead_name.replace(' ', '_')}",
-                                )
-
-                            except Exception as e:
-                                logger.error(f"Error creating person_leads_df: {e}")
-                                st.error(
-                                    f"Error processing scraped person information for lead '{lead_name}': {e}"
-                                )
-                        else:
-                            logger.error(
-                                f"Person information scraping failed for lead '{lead_name}'."
-                            )
-                            st.error(
-                                f"Failed to scrape person information for lead '{lead_name}'. Please check the logs for more details."
-                            )
-
-                # Update overall progress bar
-                progress += progress_increment
-                progress_bar.progress(min(progress, 100) / 100)
-
+                            f"Person information scraped successfully for lead '{lead_name}'."
+                        )
+
+                    # Display the person leads information
+                    st.write(f"### Persons Associated with {lead_name}")
+                    display_lead_information(
+                        df=st.session_state["person_leads_df"],
+                        button_label="Download Person Leads Information",
+                        filename=f"person_leads_info_{lead_name.replace(' ', '_')}",
+                    )
+
+            # After all leads are processed, mark progress as complete
+            progress_bar.progress(1.0)
+            person_progress_bar.progress(1.0)
             status_text.text("Lead information scraping completed!")
             st.success("All leads have been processed successfully.")
             st.session_state["is_scraping"] = False
 
-        # Display the Leads Information DataFrame if it exists
-        if not st.session_state.get("leads_info_df", pd.DataFrame()).empty:
-            st.write("### Leads Information")
+        # Display the Leads DataFrame if it exists
+        if not st.session_state["leads_df"].empty:
+            st.write("### Leads")
+            st.write("You can edit the leads below:")
+
+            try:
+                # Create a temporary DataFrame to work with
+                temp_leads_df = st.session_state["leads_df"].copy()
+
+                # Use the data editor on the temporary DataFrame
+                edited_leads_df = st.data_editor(
+                    temp_leads_df, num_rows="dynamic", key="leads_editor"
+                )
+
+                # Add a 'Save Changes' button to commit the edits
+                if st.button("Save Changes", key="save_leads_changes"):
+                    # Update the session state with the edited leads
+                    st.session_state["leads_df"] = edited_leads_df
+
+                    # Synchronize the 'leads' list with the updated DataFrame
+                    st.session_state["leads"] = edited_leads_df.to_dict("records")
+
+                    st.success("Leads updated successfully!")
+                    logger.info("Leads edited via data editor.")
+
+                # Display the edited DataFrame
+                display_leads_df = st.session_state["leads_df"].copy()
+
+                display_and_download(
+                    df=display_leads_df, button_label="Leads", filename="leads"
+                )
+
+            except Exception as e:
+                logger.error(f"Error editing leads: {e}")
+                st.error(f"Error editing leads: {e}")
+                st.stop()
+
+        # Display the Selected Conference Leads Information if it exists
+        if (
+            "leads_info_df" in st.session_state
+            and not st.session_state["leads_info_df"].empty
+        ):
+            st.write("### Selected Conference Leads Information")
             display_lead_information(
                 df=st.session_state["leads_info_df"],
-                button_label="Download Leads Information",
-                filename="leads_info",
+                button_label="Selected Conference Leads Information",
+                filename="selected_conference_leads_info",
             )
 
-        st.session_state["scrape_lead_information"] = True
-        st.success("Lead information section loaded successfully!")
+        st.session_state["input_leads"] = True
+        st.success("Input Leads section loaded successfully!")
 
     def analytics_section():
         """
@@ -2395,7 +1896,6 @@
                 title = paper.get("title", "No Title")
                 abstract = paper.get("abstract", "No Abstract Available.")
                 summary = summarize_paper(title, abstract)
-<<<<<<< HEAD
                 co_authors = [
                     author["Name"]
                     for author in paper.get("authors", [])
@@ -2408,60 +1908,6 @@
                         "summary": summary,
                         "co_authors": co_authors,
                     }
-=======
-                abstracts.append(abstract)
-                co_authors = [a['Name'] for a in paper.get('authors', []) if a['Name'] != author_name]
-                summarized_papers.append({
-                    'title': title,
-                    'abstract': abstract,
-                    'summary': summary,
-                    'co_authors': co_authors
-                })
-            authors_info[author_name] = {
-                'papers': summarized_papers,
-                'abstracts': abstracts
-            }
-        
-        # Calculate relevance using llm
-        relevance_scores = calculate_relevance_with_llm(authors_info, st.session_state.get('context', ''))
-        
-        # Build Network Graph with relevance scores
-        G = build_network_graph_with_relevance(authors_info, relevance_scores)
-        
-        # Visualize the Network Graph with enhancements
-        visualize_network(G, selected_author, context=st.session_state.get('context', ''))
-        
-        # Display Information Cards
-        display_author_information_cards(G, selected_author)
-
-def download_data_section():
-    st.subheader("Download Data")
-
-    # Option to download Leads Information
-    if not st.session_state['leads_info_df'].empty:
-        st.markdown("### Download Leads Information")
-        download_leads_btn = st.button("Download Leads Information", key='download_leads_info_btn')
-        if download_leads_btn:
-            try:
-                download_leads(st.session_state['leads_info_df'], "leads_info")
-                st.success("Leads information section downloaded successfully!")
-                logger.info("Leads information section downloaded successfully.")
-            except Exception as e:
-                logger.error(f"Error downloading leads_info: {e}")
-                st.error(f"Error downloading leads information: {e}")
-                st.stop()
-
-    # Option to download Ranked Leads with BANT
-    if 'company_bant_df' in st.session_state and not st.session_state['company_bant_df'].empty:
-        st.markdown("### Download Ranked Leads with BANT Scores")
-        ranked_download_btn = st.button("Download Ranked Leads with BANT", key='download_ranked_bant_btn')
-        if ranked_download_btn:
-            try:
-                # Generate the BANT report with both individual and company data
-                bant_report = generate_bant_report(
-                    st.session_state['person_leads_df'],
-                    st.session_state['company_bant_df']
->>>>>>> 212b2878
                 )
                 co_authors_set.update(co_authors)
 
@@ -2539,7 +1985,6 @@
                     logger.error(f"Error downloading leads_info: {e}")
                     st.error(f"Error downloading leads information: {e}")
                     st.stop()
-<<<<<<< HEAD
 
         # Option to download Ranked Leads with BANT
         if (
@@ -2551,26 +1996,6 @@
                 "Download Ranked Leads with BANT", key="download_ranked_bant_btn"
             )
             if ranked_download_btn:
-=======
-            except Exception as e:
-                logger.error(f"Error downloading BANT report: {e}")
-                st.error(f"Error downloading BANT report: {e}")
-                st.stop()
-
-    # Option to download Person Leads
-    if not st.session_state['person_leads_df'].empty:
-        st.markdown("### Download Person Leads")
-        person_excel_filename = st.text_input(
-            "Enter a name for the Persons Excel file (without extension):",
-            value="person_leads",
-            key='person_excel_input'
-        )
-        person_download_btn = st.button("Download Person Leads Data", key='download_person_excel_btn')
-        if person_download_btn:
-            if not person_excel_filename.strip():
-                st.warning("Please enter a valid filename for the Excel file.")
-            else:
->>>>>>> 212b2878
                 try:
                     # Generate the BANT report with both individual and company data
                     bant_report = generate_bant_report(
@@ -2594,7 +2019,6 @@
                     st.error(f"Error downloading BANT report: {e}")
                     st.stop()
 
-<<<<<<< HEAD
         # Option to download Person Leads
         if not st.session_state["person_leads_df"].empty:
             st.markdown("### Download Person Leads")
@@ -2602,72 +2026,6 @@
                 "Enter a name for the Persons Excel file (without extension):",
                 value="person_leads",
                 key="person_excel_input",
-=======
-    # Option to download Company BANT Scores
-    if 'company_bant_df' in st.session_state and not st.session_state['company_bant_df'].empty:
-        st.markdown("### Download Company BANT Scores")
-        company_bant_download_btn = st.button("Download Company BANT Scores", key='download_company_bant_btn')
-        if company_bant_download_btn:
-            try:
-                download_leads(st.session_state['company_bant_df'], "company_bant_scores")
-                st.success("Company BANT scores downloaded successfully!")
-                logger.info("Company BANT scores downloaded successfully.")
-            except Exception as e:
-                logger.error(f"Error downloading company_bant_df: {e}")
-                st.error(f"Error downloading company BANT scores: {e}")
-                st.stop()
-
-    # Option to download all data together (ZIP functionality can be implemented as needed)
-    st.markdown("### Download All Data")
-    all_download_btn = st.button("Download All Data as ZIP", key='download_all_data_btn')
-    if all_download_btn:
-        logger.warning("ZIP download functionality is not implemented yet.")
-        st.warning("ZIP download functionality is not implemented yet.")
-
-def rank_leads_section():
-    st.subheader("Rank the Leads using BANT Analysis")
-    
-    # Retrieve context from session_state
-    context = st.session_state.get('context', '')
-    
-    if not context.strip():
-        st.warning("No context provided. Please go back to 'Input Leads' to provide context.")
-        if st.button("Go to Input Leads"):
-            st.session_state['menu_selection'] = "Input Leads"
-            st.rerun()
-        return
-    
-    st.markdown("**Context for BANT Analysis:**")
-    st.text_area("Context for BANT analysis:", value=context, height=150, key='bant_context', disabled=True)
-    
-    rank_btn = st.button("Perform BANT Analysis and Rank Leads", key='bant_rank_leads_btn')
-    if rank_btn:
-        if st.session_state['person_leads_df'].empty:
-            logger.error("Lead ranking attempted without person leads information.")
-            st.error("No person leads information available. Please scrape lead information first.")
-            return
-        else:
-            with st.spinner('Performing BANT analysis and ranking leads...'):
-                person_leads_df, company_bant_df = rank_leads_with_bant(
-                    st.session_state['leads_info_df'],
-                    st.session_state['person_leads_df'],
-                    st.session_state.get('context', '')
-                )
-                st.session_state['person_leads_df'] = person_leads_df
-                st.session_state['company_bant_df'] = company_bant_df
-                st.success("BANT analysis and ranking completed successfully!")
-                logger.info("BANT analysis and ranking completed successfully.")
-    
-    # Display the Company-Level BANT DataFrame
-    if 'company_bant_df' in st.session_state and not st.session_state['company_bant_df'].empty:
-        st.write("### Company-Level BANT Scores and Recommendations")
-        try:
-            company_bant_df = st.session_state['company_bant_df']
-            display_and_download(
-                df=company_bant_df,
-                button_label="Company BANT Scores",
-                filename="company_bant_scores"
->>>>>>> 212b2878
             )
             person_download_btn = st.button(
                 "Download Person Leads Data", key="download_person_excel_btn"
@@ -2733,7 +2091,7 @@
             )
             if st.button("Go to Input Leads"):
                 st.session_state["menu_selection"] = "Input Leads"
-                st.experimental_rerun()
+                st.rerun()
             return
 
         st.markdown("**Context for BANT Analysis:**")
